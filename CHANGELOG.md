--- conflicted
+++ resolved
@@ -2,30 +2,16 @@
 
 ## 1.8 - (In Development)
 
-<<<<<<< HEAD
-XML:
-
-1.  Fix an IntelliJ issue displaying XML elements with name or id attributes in
-    the file structure dialog. This fixes IDEA-247202.
-
 XSLT and XPath:
 
-1.  Fix `saxon:type-alias` support for the `type` attribute.
-1.  Use the XSLT directive highlighting for vendor extensions.
-1.  Set icons for XSLT function, parameter, variable, and item type elements.
 1.  Support parsing XSLT 1.0, 2.0, and 3.0 schema types.
-1.  Support XSLT 3.0 text value templates.
+1.  Support XSLT 3.0 text value templates via the `expand-text` attribute.
 1.  Set the XSLT file icon when the IntelliJ XPath plugin is not enabled.
 
 IntelliJ Integration:
 
-1.  Don't display the file path in query body elements in the navbar.
-1.  Check that a path in a profile can be navigated to before navigating to it.
-1.  Fix displaying the endpoint path in the endpoints pane.
 1.  Support language injections on StringLiteral elements.
 
-=======
->>>>>>> 547a8de2
 ## 2020
 
 *  [1.7.2 - 2020-08-31](docs/_posts/2020-08-31-release-1.7.2.md)
