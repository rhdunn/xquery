# Change Log

## 1.8 - (In Development)

XML:

1.  Fix an IntelliJ issue displaying XML elements with name or id attributes in
    the file structure dialog. This fixes IDEA-247202.

XSLT and XPath:

1.  Fix `saxon:type-alias` support for the `type` attribute.
<<<<<<< HEAD
1.  Support parsing XSLT 1.0, 2.0, and 3.0 schema types.
=======
1.  Use the XSLT directive highlighting for vendor extensions.
>>>>>>> 9a6e9cc8
1.  Set icons for XSLT function, parameter, variable, and item type elements.

IntelliJ Integration:

1.  Don't display the file path in query body elements in the navbar.
1.  Check that a path in a profile can be navigated to before navigating to it.
1.  Fix displaying the endpoint path in the endpoints pane.

## 2020

*  [1.7.1 - 2020-07-25](docs/_posts/2020-07-25-release-1.7.1.md)
*  [1.7 - 2020-07-10](docs/_posts/2020-07-10-release-1.7.md)
*  [1.6.2 - 2020-05-04](docs/_posts/2020-05-04-release-1.6.2.md)
*  [1.6.1 - 2020-04-09](docs/_posts/2020-04-09-release-1.6.1.md)
*  [1.6 - 2020-03-21](docs/_posts/2020-03-21-release-1.6.md)

## 2019

*  [1.5.2 - 2019-11-19](docs/_posts/2019-11-19-release-1.5.2.md)
*  [1.5.1 - 2019-08-01](docs/_posts/2019-08-01-release-1.5.1.md)
*  [1.5 - 2019-07-18](docs/_posts/2019-07-18-release-1.5.md)
*  [1.4.1 - 2019-03-27](docs/_posts/2019-03-27-release-1.4.1.md)
*  [1.4 - 2019-03-24](docs/_posts/2019-03-24-release-1.4.md)

## 2018

*  [1.3 - 2018-11-10](docs/_posts/2018-11-10-release-1.3.md)
*  [1.2 - 2018-08-27](docs/_posts/2018-08-27-release-1.2.md)
*  [1.1 - 2018-04-10](docs/_posts/2018-04-10-release-1.1.md)

## 2017

*  [1.0 - 2017-11-30](docs/_posts/2017-11-30-release-1.0.md)
*  [0.5 - 2017-07-18](docs/_posts/2017-07-18-release-0.5.md)
*  [0.4 - 2017-01-03](docs/_posts/2017-01-03-release-0.4.md)

## 2016

*  [0.3 - 2016-11-30](docs/_posts/2016-11-30-release-0.3.md)
*  [0.2.1 - 2016-11-05](docs/_posts/2016-11-05-release-0.2.1.md)
*  [0.2 - 2016-10-30](docs/_posts/2016-10-30-release-0.2.md)
*  [0.1 - 2016-09-10](docs/_posts/2016-09-10-release-0.1.md)<|MERGE_RESOLUTION|>--- conflicted
+++ resolved
@@ -10,12 +10,9 @@
 XSLT and XPath:
 
 1.  Fix `saxon:type-alias` support for the `type` attribute.
-<<<<<<< HEAD
+1.  Use the XSLT directive highlighting for vendor extensions.
+1.  Set icons for XSLT function, parameter, variable, and item type elements.
 1.  Support parsing XSLT 1.0, 2.0, and 3.0 schema types.
-=======
-1.  Use the XSLT directive highlighting for vendor extensions.
->>>>>>> 9a6e9cc8
-1.  Set icons for XSLT function, parameter, variable, and item type elements.
 
 IntelliJ Integration:
 
