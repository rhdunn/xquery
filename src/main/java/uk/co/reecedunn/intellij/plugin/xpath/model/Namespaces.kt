--- conflicted
+++ resolved
@@ -16,9 +16,12 @@
 package uk.co.reecedunn.intellij.plugin.xpath.model
 
 import com.intellij.psi.PsiElement
-<<<<<<< HEAD
 import com.intellij.psi.tree.TokenSet
+import uk.co.reecedunn.intellij.plugin.core.sequences.children
+import uk.co.reecedunn.intellij.plugin.core.sequences.walkTree
+import uk.co.reecedunn.intellij.plugin.xquery.ast.xquery.*
 import uk.co.reecedunn.intellij.plugin.xquery.parser.XQueryElementType
+import uk.co.reecedunn.intellij.plugin.xquery.psi.XQueryPrologResolver
 
 private val EMPTY_NAMESPACE = XsAnyUri("")
 private val XQUERY_NAMESPACE = XsAnyUri("http://www.w3.org/2012/xquery")
@@ -41,12 +44,6 @@
     XQueryElementType.ANNOTATION,
     XQueryElementType.OPTION_DECL
 )
-=======
-import uk.co.reecedunn.intellij.plugin.core.sequences.children
-import uk.co.reecedunn.intellij.plugin.core.sequences.walkTree
-import uk.co.reecedunn.intellij.plugin.xquery.ast.xquery.*
-import uk.co.reecedunn.intellij.plugin.xquery.psi.XQueryPrologResolver
->>>>>>> f3333abd
 
 enum class XPathNamespaceType {
     DefaultElementOrType,
@@ -67,28 +64,6 @@
     val namespaceType: XPathNamespaceType
 }
 
-<<<<<<< HEAD
-fun XsQNameValue.getNamespaceType(): XPathNamespaceType {
-    val parentType = (this as? PsiElement)?.parent?.node?.elementType
-    return when {
-        XQUERY_NS_PARENTS.contains(parentType) -> XPathNamespaceType.XQuery
-        EMPTY_NS_PARENTS.contains(parentType) -> XPathNamespaceType.None
-        else -> XPathNamespaceType.Undefined
-    }
-}
-
-fun XsQNameValue.expand(): Sequence<XsQNameValue> {
-    return when {
-        isLexicalQName && prefix == null -> { // NCName
-            when (this.getNamespaceType()) {
-                XPathNamespaceType.None -> sequenceOf(XsQName(EMPTY_NAMESPACE, null, localName, false))
-                XPathNamespaceType.XQuery -> sequenceOf(XsQName(XQUERY_NAMESPACE, null, localName, false))
-                else -> sequenceOf(this)
-            }
-        }
-        else -> sequenceOf(this)
-    }
-=======
 private fun PsiElement.defaultNamespace(
     type: XPathNamespaceType,
     resolveProlog: Boolean
@@ -123,5 +98,26 @@
 
 fun PsiElement.defaultFunctionNamespace(): Sequence<XPathDefaultNamespaceDeclaration> {
     return defaultNamespace(XPathNamespaceType.DefaultFunction, true)
->>>>>>> f3333abd
+}
+
+fun XsQNameValue.getNamespaceType(): XPathNamespaceType {
+    val parentType = (this as? PsiElement)?.parent?.node?.elementType
+    return when {
+        XQUERY_NS_PARENTS.contains(parentType) -> XPathNamespaceType.XQuery
+        EMPTY_NS_PARENTS.contains(parentType) -> XPathNamespaceType.None
+        else -> XPathNamespaceType.Undefined
+    }
+}
+
+fun XsQNameValue.expand(): Sequence<XsQNameValue> {
+    return when {
+        isLexicalQName && prefix == null -> { // NCName
+            when (this.getNamespaceType()) {
+                XPathNamespaceType.None -> sequenceOf(XsQName(EMPTY_NAMESPACE, null, localName, false))
+                XPathNamespaceType.XQuery -> sequenceOf(XsQName(XQUERY_NAMESPACE, null, localName, false))
+                else -> sequenceOf(this)
+            }
+        }
+        else -> sequenceOf(this)
+    }
 }