--- conflicted
+++ resolved
@@ -68,33 +68,15 @@
   ]]></description>
 
   <change-notes><![CDATA[
-<<<<<<< HEAD
     <h3>Release 1.8-dev:</h3>
-    <p>XML:</p>
-=======
-    <h3>Release 1.7.2:</h3>
-    <p>XML and XSLT:</p>
->>>>>>> 547a8de2
-    <ol>
-      <li>
-        Fix an IntelliJ issue displaying XML elements with name or id attributes in
-        the file structure dialog. This fixes IDEA-247202.
-      </li>
-    </ol>
     <p>XSLT and XPath:</p>
     <ol>
-      <li>Fix <code>saxon:type-alias</code> support for the <code>type</code> attribute.</li>
-      <li>Use the XSLT directive highlighting for vendor extensions.</li>
-      <li>Set icons for XSLT function, parameter, variable, and item type elements.</li>
       <li>Support parsing XSLT 1.0, 2.0, and 3.0 schema types.</li>
       <li>Support XSLT 3.0 text value templates.</li>
       <li>Set the XSLT file icon when the IntelliJ XPath plugin is not enabled.</li>
     </ol>
     <p>IntelliJ Integration:</p>
     <ol>
-      <li>Don't display the file path in query body elements in the navbar.</li>
-      <li>Check that a path in a profile can be navigated to before navigating to it.</li>
-      <li>Fix displaying the endpoint path in the endpoints pane.</li>
       <li>Support language injections on StringLiteral elements.</li>
     </ol>
   ]]></change-notes>
