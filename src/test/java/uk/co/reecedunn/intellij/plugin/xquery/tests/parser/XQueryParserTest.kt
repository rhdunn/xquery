/*
 * Copyright (C) 2016-2017 Reece H. Dunn
 *
 * Licensed under the Apache License, Version 2.0 (the "License");
 * you may not use this file except in compliance with the License.
 * You may obtain a copy of the License at
 *
 * http://www.apache.org/licenses/LICENSE-2.0
 *
 * Unless required by applicable law or agreed to in writing, software
 * distributed under the License is distributed on an "AS IS" BASIS,
 * WITHOUT WARRANTIES OR CONDITIONS OF ANY KIND, either express or implied.
 * See the License for the specific language governing permissions and
 * limitations under the License.
 */
package uk.co.reecedunn.intellij.plugin.xquery.tests.parser

import org.hamcrest.CoreMatchers.`is`
import org.junit.jupiter.api.DisplayName
import org.junit.jupiter.api.Nested
import org.junit.jupiter.api.Test
import uk.co.reecedunn.intellij.plugin.core.io.decode
import uk.co.reecedunn.intellij.plugin.core.tests.assertion.assertThat
import uk.co.reecedunn.intellij.plugin.core.vfs.ResourceVirtualFile
import uk.co.reecedunn.intellij.plugin.core.vfs.toPsiFile
import uk.co.reecedunn.intellij.plugin.xquery.ast.xquery.XQueryModule

// NOTE: This class is private so the JUnit 4 test runner does not run the tests contained in it.
@DisplayName("XQuery 3.1 - Parser")
private class XQueryParserTest : ParserTestCase() {
    fun parseResource(resource: String): XQueryModule {
        val file = ResourceVirtualFile(XQueryParserTest::class.java.classLoader, resource)
        return file.toPsiFile(myProject)!!
    }

<<<<<<< HEAD
    @Nested
    @DisplayName("Parser")
    internal inner class Parser {
        @Test
        @DisplayName("empty buffer")
        fun emptyBuffer() {
            val expected = "XQueryModuleImpl[FILE(0:0)]\n"
=======
    fun loadResource(resource: String): String? {
        val file = ResourceVirtualFile(XQueryParserTest::class.java.classLoader, resource)
        return file.inputStream?.decode()
    }

    // region Parser :: Empty Buffer

    @Test
    fun testEmptyBuffer() {
        val expected = "XQueryModuleImpl[FILE(0:0)]\n"

        assertThat(prettyPrintASTNode(parseText("")), `is`(expected))
    }

    // endregion
    // region Parser :: Bad Characters

    @Test
    fun testBadCharacters() {
        val expected =
                "XQueryModuleImpl[FILE(0:3)]\n" +
                "   PsiErrorElementImpl[ERROR_ELEMENT(0:0)]('XPST0003: Missing library 'module' declaration or main module query body.')\n" +
                "   PsiErrorElementImpl[ERROR_ELEMENT(0:1)]('XPST0003: Unexpected token.')\n" +
                "      LeafPsiElement[BAD_CHARACTER(0:1)]('~')\n" +
                "   LeafPsiElement[BAD_CHARACTER(1:2)]('\uFFFE')\n" +
                "   LeafPsiElement[BAD_CHARACTER(2:3)]('\uFFFF')\n"
>>>>>>> 81a87d02

            assertThat(prettyPrintASTNode(parseText("")), `is`(expected))
        }

        @Test
        @DisplayName("bad characters")
        fun badCharacters() {
            val expected =
                    "XQueryModuleImpl[FILE(0:3)]\n" +
                    "   PsiErrorElementImpl[ERROR_ELEMENT(0:0)]('XPST0003: Missing library 'module' declaration or main module query body.')\n" +
                    "   PsiErrorElementImpl[ERROR_ELEMENT(0:1)]('XPST0003: Unexpected token.')\n" +
                    "      LeafPsiElement[BAD_CHARACTER(0:1)]('~')\n" +
                    "   LeafPsiElement[BAD_CHARACTER(1:2)]('\uFFFE')\n" +
                    "   LeafPsiElement[BAD_CHARACTER(2:3)]('\uFFFF')\n"

            assertThat(prettyPrintASTNode(parseText("~\uFFFE\uFFFF")), `is`(expected))
        }

        @Test
        @DisplayName("invalid token")
        fun testInvalidToken() {
            val expected =
                    "XQueryModuleImpl[FILE(0:2)]\n" +
                    "   PsiErrorElementImpl[ERROR_ELEMENT(0:0)]('XPST0003: Missing library 'module' declaration or main module query body.')\n" +
                    "   PsiErrorElementImpl[ERROR_ELEMENT(0:2)]('XPST0003: Unexpected token.')\n" +
                    "      LeafPsiElement[XQUERY_INVALID_TOKEN(0:2)]('<!')\n"

            assertThat(prettyPrintASTNode(parseText("<!")), `is`(expected))
        }
    }

    // endregion
    // region XQuery 1.0 :: VersionDecl

    @Test
    fun testVersionDecl() {
        val expected = loadResource("tests/parser/xquery-1.0/VersionDecl.txt")
        val actual = parseResource("tests/parser/xquery-1.0/VersionDecl.xq")
        assertThat(prettyPrintASTNode(actual), `is`(expected))
    }

    @Test
    fun testVersionDecl_CompactWhitespace() {
        val expected = loadResource("tests/parser/xquery-1.0/VersionDecl_CompactWhitespace.txt")
        val actual = parseResource("tests/parser/xquery-1.0/VersionDecl_CompactWhitespace.xq")
        assertThat(prettyPrintASTNode(actual), `is`(expected))
    }

    @Test
    fun testVersionDecl_WithEncoding() {
        val expected = loadResource("tests/parser/xquery-1.0/VersionDecl_WithEncoding.txt")
        val actual = parseResource("tests/parser/xquery-1.0/VersionDecl_WithEncoding.xq")
        assertThat(prettyPrintASTNode(actual), `is`(expected))
    }

    @Test
    fun testVersionDecl_WithEncoding_CompactWhitespace() {
        val expected = loadResource("tests/parser/xquery-1.0/VersionDecl_WithEncoding_CompactWhitespace.txt")
        val actual = parseResource("tests/parser/xquery-1.0/VersionDecl_WithEncoding_CompactWhitespace.xq")
        assertThat(prettyPrintASTNode(actual), `is`(expected))
    }

    @Test
    fun testVersionDecl_MissingVersionKeyword() {
        val expected = loadResource("tests/parser/xquery-1.0/VersionDecl_MissingVersionKeyword.txt")
        val actual = parseResource("tests/parser/xquery-1.0/VersionDecl_MissingVersionKeyword.xq")
        assertThat(prettyPrintASTNode(actual), `is`(expected))
    }

    @Test
    fun testVersionDecl_MissingVersionString() {
        val expected = loadResource("tests/parser/xquery-1.0/VersionDecl_MissingVersionString.txt")
        val actual = parseResource("tests/parser/xquery-1.0/VersionDecl_MissingVersionString.xq")
        assertThat(prettyPrintASTNode(actual), `is`(expected))
    }

    @Test
    fun testVersionDecl_MissingSemicolon() {
        val expected = loadResource("tests/parser/xquery-1.0/VersionDecl_MissingSemicolon.txt")
        val actual = parseResource("tests/parser/xquery-1.0/VersionDecl_MissingSemicolon.xq")
        assertThat(prettyPrintASTNode(actual), `is`(expected))
    }

    @Test
    fun testVersionDecl_MissingEncodingString() {
        val expected = loadResource("tests/parser/xquery-1.0/VersionDecl_MissingEncodingString.txt")
        val actual = parseResource("tests/parser/xquery-1.0/VersionDecl_MissingEncodingString.xq")
        assertThat(prettyPrintASTNode(actual), `is`(expected))
    }

    // endregion
    // region XQuery 1.0 :: MainModule

    @Test
    fun testMainModule() {
        val expected = loadResource("tests/parser/xquery-1.0/MainModule.txt")
        val actual = parseResource("tests/parser/xquery-1.0/MainModule.xq")
        assertThat(prettyPrintASTNode(actual), `is`(expected))
    }

    @Test
    fun testMainModule_WithVersionDecl() {
        val expected = loadResource("tests/parser/xquery-1.0/MainModule_WithVersionDecl.txt")
        val actual = parseResource("tests/parser/xquery-1.0/MainModule_WithVersionDecl.xq")
        assertThat(prettyPrintASTNode(actual), `is`(expected))
    }

    @Test
    fun testMainModule_TokensAfterExpr() {
        val expected = loadResource("tests/parser/xquery-1.0/MainModule_TokensAfterExpr.txt")
        val actual = parseResource("tests/parser/xquery-1.0/MainModule_TokensAfterExpr.xq")
        assertThat(prettyPrintASTNode(actual), `is`(expected))
    }

    // endregion
    // region XQuery 1.0 :: LibraryModule

    @Test
    fun testLibraryModule() {
        val expected = loadResource("tests/parser/xquery-1.0/LibraryModule.txt")
        val actual = parseResource("tests/parser/xquery-1.0/LibraryModule.xq")
        assertThat(prettyPrintASTNode(actual), `is`(expected))
    }

    @Test
    fun testLibraryModule_WithVersionDecl() {
        val expected = loadResource("tests/parser/xquery-1.0/LibraryModule_WithVersionDecl.txt")
        val actual = parseResource("tests/parser/xquery-1.0/LibraryModule_WithVersionDecl.xq")
        assertThat(prettyPrintASTNode(actual), `is`(expected))
    }

    @Test
    fun testLibraryModule_WithInvalidConstructRecovery() {
        val expected = loadResource("tests/parser/xquery-1.0/LibraryModule_WithInvalidConstructRecovery.txt")
        val actual = parseResource("tests/parser/xquery-1.0/LibraryModule_WithInvalidConstructRecovery.xq")
        assertThat(prettyPrintASTNode(actual), `is`(expected))
    }

    // endregion
    // region XQuery 1.0 :: ModuleDecl

    @Test
    fun testModuleDecl() {
        val expected = loadResource("tests/parser/xquery-1.0/ModuleDecl.txt")
        val actual = parseResource("tests/parser/xquery-1.0/ModuleDecl.xq")
        assertThat(prettyPrintASTNode(actual), `is`(expected))
    }

    @Test
    fun testModuleDecl_CompactWhitespace() {
        val expected = loadResource("tests/parser/xquery-1.0/ModuleDecl_CompactWhitespace.txt")
        val actual = parseResource("tests/parser/xquery-1.0/ModuleDecl_CompactWhitespace.xq")
        assertThat(prettyPrintASTNode(actual), `is`(expected))
    }

    @Test
    fun testModuleDecl_MissingNamespaceKeyword() {
        val expected = loadResource("tests/parser/xquery-1.0/ModuleDecl_MissingNamespaceKeyword.txt")
        val actual = parseResource("tests/parser/xquery-1.0/ModuleDecl_MissingNamespaceKeyword.xq")
        assertThat(prettyPrintASTNode(actual), `is`(expected))
    }

    @Test
    fun testModuleDecl_MissingNamespaceName() {
        val expected = loadResource("tests/parser/xquery-1.0/ModuleDecl_MissingNamespaceName.txt")
        val actual = parseResource("tests/parser/xquery-1.0/ModuleDecl_MissingNamespaceName.xq")
        assertThat(prettyPrintASTNode(actual), `is`(expected))
    }

    @Test
    fun testModuleDecl_MissingEqualsAfterName() {
        val expected = loadResource("tests/parser/xquery-1.0/ModuleDecl_MissingEqualsAfterName.txt")
        val actual = parseResource("tests/parser/xquery-1.0/ModuleDecl_MissingEqualsAfterName.xq")
        assertThat(prettyPrintASTNode(actual), `is`(expected))
    }

    @Test
    fun testModuleDecl_MissingNamespaceUri() {
        val expected = loadResource("tests/parser/xquery-1.0/ModuleDecl_MissingNamespaceUri.txt")
        val actual = parseResource("tests/parser/xquery-1.0/ModuleDecl_MissingNamespaceUri.xq")
        assertThat(prettyPrintASTNode(actual), `is`(expected))
    }

    @Test
    fun testModuleDecl_MissingSemicolon() {
        val expected = loadResource("tests/parser/xquery-1.0/ModuleDecl_MissingSemicolon.txt")
        val actual = parseResource("tests/parser/xquery-1.0/ModuleDecl_MissingSemicolon.xq")
        assertThat(prettyPrintASTNode(actual), `is`(expected))
    }

    // endregion
    // region XQuery 1.0 :: Prolog

    @Test
    fun testProlog_MultipleImports() {
        val expected = loadResource("tests/parser/xquery-1.0/Prolog_MultipleImports.txt")
        val actual = parseResource("tests/parser/xquery-1.0/Prolog_MultipleImports.xq")
        assertThat(prettyPrintASTNode(actual), `is`(expected))
    }

    // endregion
    // region XQuery 1.0 :: Import

    @Test
    fun testImport_MissingSchemaOrModuleKeyword() {
        val expected = loadResource("tests/parser/xquery-1.0/Import_MissingSchemaOrModuleKeyword.txt")
        val actual = parseResource("tests/parser/xquery-1.0/Import_MissingSchemaOrModuleKeyword.xq")
        assertThat(prettyPrintASTNode(actual), `is`(expected))
    }

    // endregion
    // region XQuery 1.0 :: NamespaceDecl

    @Test
    fun testNamespaceDecl() {
        val expected = loadResource("tests/parser/xquery-1.0/NamespaceDecl.txt")
        val actual = parseResource("tests/parser/xquery-1.0/NamespaceDecl.xq")
        assertThat(prettyPrintASTNode(actual), `is`(expected))
    }

    @Test
    fun testNamespaceDecl_CompactWhitespace() {
        val expected = loadResource("tests/parser/xquery-1.0/NamespaceDecl_CompactWhitespace.txt")
        val actual = parseResource("tests/parser/xquery-1.0/NamespaceDecl_CompactWhitespace.xq")
        assertThat(prettyPrintASTNode(actual), `is`(expected))
    }

    @Test
    fun testNamespaceDecl_MissingUri() {
        val expected = loadResource("tests/parser/xquery-1.0/NamespaceDecl_MissingUri.txt")
        val actual = parseResource("tests/parser/xquery-1.0/NamespaceDecl_MissingUri.xq")
        assertThat(prettyPrintASTNode(actual), `is`(expected))
    }

    @Test
    fun testNamespaceDecl_MissingEquals() {
        val expected = loadResource("tests/parser/xquery-1.0/NamespaceDecl_MissingEquals.txt")
        val actual = parseResource("tests/parser/xquery-1.0/NamespaceDecl_MissingEquals.xq")
        assertThat(prettyPrintASTNode(actual), `is`(expected))
    }

    @Test
    fun testNamespaceDecl_MissingNCName() {
        val expected = loadResource("tests/parser/xquery-1.0/NamespaceDecl_MissingNCName.txt")
        val actual = parseResource("tests/parser/xquery-1.0/NamespaceDecl_MissingNCName.xq")
        assertThat(prettyPrintASTNode(actual), `is`(expected))
    }

    @Test
    fun testNamespaceDecl_MissingNamespaceKeyword() {
        val expected = loadResource("tests/parser/xquery-1.0/NamespaceDecl_MissingNamespaceKeyword.txt")
        val actual = parseResource("tests/parser/xquery-1.0/NamespaceDecl_MissingNamespaceKeyword.xq")
        assertThat(prettyPrintASTNode(actual), `is`(expected))
    }

    @Test
    fun testNamespaceDecl_MissingSemicolon() {
        val expected = loadResource("tests/parser/xquery-1.0/NamespaceDecl_MissingSemicolon.txt")
        val actual = parseResource("tests/parser/xquery-1.0/NamespaceDecl_MissingSemicolon.xq")
        assertThat(prettyPrintASTNode(actual), `is`(expected))
    }

    @Test
    fun testNamespaceDecl_PrologBodyStatementsAfter() {
        val expected = loadResource("tests/parser/xquery-1.0/NamespaceDecl_PrologBodyStatementsAfter.txt")
        val actual = parseResource("tests/parser/xquery-1.0/NamespaceDecl_PrologBodyStatementsAfter.xq")
        assertThat(prettyPrintASTNode(actual), `is`(expected))
    }

    // endregion
    // region XQuery 1.0 :: BoundarySpaceDecl

    @Test
    fun testBoundarySpaceDecl() {
        val expected = loadResource("tests/parser/xquery-1.0/BoundarySpaceDecl.txt")
        val actual = parseResource("tests/parser/xquery-1.0/BoundarySpaceDecl.xq")
        assertThat(prettyPrintASTNode(actual), `is`(expected))
    }

    @Test
    fun testBoundarySpaceDecl_CompactWhitespace() {
        val expected = loadResource("tests/parser/xquery-1.0/BoundarySpaceDecl_CompactWhitespace.txt")
        val actual = parseResource("tests/parser/xquery-1.0/BoundarySpaceDecl_CompactWhitespace.xq")
        assertThat(prettyPrintASTNode(actual), `is`(expected))
    }

    @Test
    fun testBoundarySpaceDecl_MissingPreserveOrStripKeyword() {
        val expected = loadResource("tests/parser/xquery-1.0/BoundarySpaceDecl_MissingPreserveOrStripKeyword.txt")
        val actual = parseResource("tests/parser/xquery-1.0/BoundarySpaceDecl_MissingPreserveOrStripKeyword.xq")
        assertThat(prettyPrintASTNode(actual), `is`(expected))
    }

    @Test
    fun testBoundarySpaceDecl_MissingBoundarySpaceKeyword() {
        val expected = loadResource("tests/parser/xquery-1.0/BoundarySpaceDecl_MissingBoundarySpaceKeyword.txt")
        val actual = parseResource("tests/parser/xquery-1.0/BoundarySpaceDecl_MissingBoundarySpaceKeyword.xq")
        assertThat(prettyPrintASTNode(actual), `is`(expected))
    }

    @Test
    fun testBoundarySpaceDecl_MissingSemicolon() {
        val expected = loadResource("tests/parser/xquery-1.0/BoundarySpaceDecl_MissingSemicolon.txt")
        val actual = parseResource("tests/parser/xquery-1.0/BoundarySpaceDecl_MissingSemicolon.xq")
        assertThat(prettyPrintASTNode(actual), `is`(expected))
    }

    @Test
    fun testBoundarySpaceDecl_PrologBodyStatementsAfter() {
        val expected = loadResource("tests/parser/xquery-1.0/BoundarySpaceDecl_PrologBodyStatementsAfter.txt")
        val actual = parseResource("tests/parser/xquery-1.0/BoundarySpaceDecl_PrologBodyStatementsAfter.xq")
        assertThat(prettyPrintASTNode(actual), `is`(expected))
    }

    // endregion
    // region XQuery 1.0 :: DefaultNamespaceDecl

    @Test
    fun testDefaultNamespaceDecl_Element() {
        val expected = loadResource("tests/parser/xquery-1.0/DefaultNamespaceDecl_Element.txt")
        val actual = parseResource("tests/parser/xquery-1.0/DefaultNamespaceDecl_Element.xq")
        assertThat(prettyPrintASTNode(actual), `is`(expected))
    }

    @Test
    fun testDefaultNamespaceDecl_Function() {
        val expected = loadResource("tests/parser/xquery-1.0/DefaultNamespaceDecl_Function.txt")
        val actual = parseResource("tests/parser/xquery-1.0/DefaultNamespaceDecl_Function.xq")
        assertThat(prettyPrintASTNode(actual), `is`(expected))
    }

    @Test
    fun testDefaultNamespaceDecl_MissingElementOrFunctionKeyword() {
        val expected = loadResource("tests/parser/xquery-1.0/DefaultNamespaceDecl_MissingElementOrFunctionKeyword.txt")
        val actual = parseResource("tests/parser/xquery-1.0/DefaultNamespaceDecl_MissingElementOrFunctionKeyword.xq")
        assertThat(prettyPrintASTNode(actual), `is`(expected))
    }

    @Test
    fun testDefaultNamespaceDecl_Element_CompactWhitespace() {
        val expected = loadResource("tests/parser/xquery-1.0/DefaultNamespaceDecl_Element_CompactWhitespace.txt")
        val actual = parseResource("tests/parser/xquery-1.0/DefaultNamespaceDecl_Element_CompactWhitespace.xq")
        assertThat(prettyPrintASTNode(actual), `is`(expected))
    }

    @Test
    fun testDefaultNamespaceDecl_Function_CompactWhitespace() {
        val expected = loadResource("tests/parser/xquery-1.0/DefaultNamespaceDecl_Function_CompactWhitespace.txt")
        val actual = parseResource("tests/parser/xquery-1.0/DefaultNamespaceDecl_Function_CompactWhitespace.xq")
        assertThat(prettyPrintASTNode(actual), `is`(expected))
    }

    @Test
    fun testDefaultNamespaceDecl_Element_MissingUri() {
        val expected = loadResource("tests/parser/xquery-1.0/DefaultNamespaceDecl_Element_MissingUri.txt")
        val actual = parseResource("tests/parser/xquery-1.0/DefaultNamespaceDecl_Element_MissingUri.xq")
        assertThat(prettyPrintASTNode(actual), `is`(expected))
    }

    @Test
    fun testDefaultNamespaceDecl_Function_MissingUri() {
        val expected = loadResource("tests/parser/xquery-1.0/DefaultNamespaceDecl_Function_MissingUri.txt")
        val actual = parseResource("tests/parser/xquery-1.0/DefaultNamespaceDecl_Function_MissingUri.xq")
        assertThat(prettyPrintASTNode(actual), `is`(expected))
    }

    @Test
    fun testDefaultNamespaceDecl_Element_MissingNamespaceKeyword() {
        val expected = loadResource("tests/parser/xquery-1.0/DefaultNamespaceDecl_Element_MissingNamespaceKeyword.txt")
        val actual = parseResource("tests/parser/xquery-1.0/DefaultNamespaceDecl_Element_MissingNamespaceKeyword.xq")
        assertThat(prettyPrintASTNode(actual), `is`(expected))
    }

    @Test
    fun testDefaultNamespaceDecl_Function_MissingNamespaceKeyword() {
        val expected = loadResource("tests/parser/xquery-1.0/DefaultNamespaceDecl_Function_MissingNamespaceKeyword.txt")
        val actual = parseResource("tests/parser/xquery-1.0/DefaultNamespaceDecl_Function_MissingNamespaceKeyword.xq")
        assertThat(prettyPrintASTNode(actual), `is`(expected))
    }

    @Test
    fun testDefaultNamespaceDecl_Element_MissingDefaultKeyword() {
        val expected = loadResource("tests/parser/xquery-1.0/DefaultNamespaceDecl_Element_MissingDefaultKeyword.txt")
        val actual = parseResource("tests/parser/xquery-1.0/DefaultNamespaceDecl_Element_MissingDefaultKeyword.xq")
        assertThat(prettyPrintASTNode(actual), `is`(expected))
    }

    @Test
    fun testDefaultNamespaceDecl_Function_MissingDefaultKeyword() {
        val expected = loadResource("tests/parser/xquery-1.0/DefaultNamespaceDecl_Function_MissingDefaultKeyword.txt")
        val actual = parseResource("tests/parser/xquery-1.0/DefaultNamespaceDecl_Function_MissingDefaultKeyword.xq")
        assertThat(prettyPrintASTNode(actual), `is`(expected))
    }

    @Test
    fun testDefaultNamespaceDecl_Element_MissingSemicolon() {
        val expected = loadResource("tests/parser/xquery-1.0/DefaultNamespaceDecl_Element_MissingSemicolon.txt")
        val actual = parseResource("tests/parser/xquery-1.0/DefaultNamespaceDecl_Element_MissingSemicolon.xq")
        assertThat(prettyPrintASTNode(actual), `is`(expected))
    }

    @Test
    fun testDefaultNamespaceDecl_Function_MissingSemicolon() {
        val expected = loadResource("tests/parser/xquery-1.0/DefaultNamespaceDecl_Function_MissingSemicolon.txt")
        val actual = parseResource("tests/parser/xquery-1.0/DefaultNamespaceDecl_Function_MissingSemicolon.xq")
        assertThat(prettyPrintASTNode(actual), `is`(expected))
    }

    @Test
    fun testDefaultNamespaceDecl_PrologBodyStatementsAfter() {
        val expected = loadResource("tests/parser/xquery-1.0/DefaultNamespaceDecl_PrologBodyStatementsAfter.txt")
        val actual = parseResource("tests/parser/xquery-1.0/DefaultNamespaceDecl_PrologBodyStatementsAfter.xq")
        assertThat(prettyPrintASTNode(actual), `is`(expected))
    }

    // endregion
    // region XQuery 1.0 :: OptionDecl

    @Test
    fun testOptionDecl() {
        val expected = loadResource("tests/parser/xquery-1.0/OptionDecl.txt")
        val actual = parseResource("tests/parser/xquery-1.0/OptionDecl.xq")
        assertThat(prettyPrintASTNode(actual), `is`(expected))
    }

    @Test
    fun testOptionDecl_CompactWhitespace() {
        val expected = loadResource("tests/parser/xquery-1.0/OptionDecl_CompactWhitespace.txt")
        val actual = parseResource("tests/parser/xquery-1.0/OptionDecl_CompactWhitespace.xq")
        assertThat(prettyPrintASTNode(actual), `is`(expected))
    }

    @Test
    fun testOptionDecl_MissingOptionValue() {
        val expected = loadResource("tests/parser/xquery-1.0/OptionDecl_MissingOptionValue.txt")
        val actual = parseResource("tests/parser/xquery-1.0/OptionDecl_MissingOptionValue.xq")
        assertThat(prettyPrintASTNode(actual), `is`(expected))
    }

    @Test
    fun testOptionDecl_MissingOptionName() {
        val expected = loadResource("tests/parser/xquery-1.0/OptionDecl_MissingOptionName.txt")
        val actual = parseResource("tests/parser/xquery-1.0/OptionDecl_MissingOptionName.xq")
        assertThat(prettyPrintASTNode(actual), `is`(expected))
    }

    @Test
    fun testOptionDecl_MissingOptionKeyword() {
        val expected = loadResource("tests/parser/xquery-1.0/OptionDecl_MissingOptionKeyword.txt")
        val actual = parseResource("tests/parser/xquery-1.0/OptionDecl_MissingOptionKeyword.xq")
        assertThat(prettyPrintASTNode(actual), `is`(expected))
    }

    @Test
    fun testOptionDecl_MissingSemicolon() {
        val expected = loadResource("tests/parser/xquery-1.0/OptionDecl_MissingSemicolon.txt")
        val actual = parseResource("tests/parser/xquery-1.0/OptionDecl_MissingSemicolon.xq")
        assertThat(prettyPrintASTNode(actual), `is`(expected))
    }

    @Test
    fun testOptionDecl_PrologHeaderStatementsAfter() {
        val expected = loadResource("tests/parser/xquery-1.0/OptionDecl_PrologHeaderStatementsAfter.txt")
        val actual = parseResource("tests/parser/xquery-1.0/OptionDecl_PrologHeaderStatementsAfter.xq")
        assertThat(prettyPrintASTNode(actual), `is`(expected))
    }

    // endregion
    // region XQuery 1.0 :: OrderingModeDecl

    @Test
    fun testOrderingModeDecl() {
        val expected = loadResource("tests/parser/xquery-1.0/OrderingModeDecl.txt")
        val actual = parseResource("tests/parser/xquery-1.0/OrderingModeDecl.xq")
        assertThat(prettyPrintASTNode(actual), `is`(expected))
    }

    @Test
    fun testOrderingModeDecl_CompactWhitespace() {
        val expected = loadResource("tests/parser/xquery-1.0/OrderingModeDecl_CompactWhitespace.txt")
        val actual = parseResource("tests/parser/xquery-1.0/OrderingModeDecl_CompactWhitespace.xq")
        assertThat(prettyPrintASTNode(actual), `is`(expected))
    }

    @Test
    fun testOrderingModeDecl_MissingKeywordOrderedOrUnorderedKeyword() {
        val expected = loadResource("tests/parser/xquery-1.0/OrderingModeDecl_MissingOrderedOrUnorderedKeyword.txt")
        val actual = parseResource("tests/parser/xquery-1.0/OrderingModeDecl_MissingOrderedOrUnorderedKeyword.xq")
        assertThat(prettyPrintASTNode(actual), `is`(expected))
    }

    @Test
    fun testOrderingModeDecl_MissingOrderingKeyword() {
        val expected = loadResource("tests/parser/xquery-1.0/OrderingModeDecl_MissingOrderingKeyword.txt")
        val actual = parseResource("tests/parser/xquery-1.0/OrderingModeDecl_MissingOrderingKeyword.xq")
        assertThat(prettyPrintASTNode(actual), `is`(expected))
    }

    @Test
    fun testOrderingModeDecl_MissingSemicolon() {
        val expected = loadResource("tests/parser/xquery-1.0/OrderingModeDecl_MissingSemicolon.txt")
        val actual = parseResource("tests/parser/xquery-1.0/OrderingModeDecl_MissingSemicolon.xq")
        assertThat(prettyPrintASTNode(actual), `is`(expected))
    }

    @Test
    fun testOrderingModeDecl_PrologBodyStatementsAfter() {
        val expected = loadResource("tests/parser/xquery-1.0/OrderingModeDecl_PrologBodyStatementsAfter.txt")
        val actual = parseResource("tests/parser/xquery-1.0/OrderingModeDecl_PrologBodyStatementsAfter.xq")
        assertThat(prettyPrintASTNode(actual), `is`(expected))
    }

    // endregion
    // region XQuery 1.0 :: EmptyOrderDecl

    @Test
    fun testEmptyOrderDecl() {
        val expected = loadResource("tests/parser/xquery-1.0/EmptyOrderDecl.txt")
        val actual = parseResource("tests/parser/xquery-1.0/EmptyOrderDecl.xq")
        assertThat(prettyPrintASTNode(actual), `is`(expected))
    }

    @Test
    fun testEmptyOrderDecl_CompactWhitespace() {
        val expected = loadResource("tests/parser/xquery-1.0/EmptyOrderDecl_CompactWhitespace.txt")
        val actual = parseResource("tests/parser/xquery-1.0/EmptyOrderDecl_CompactWhitespace.xq")
        assertThat(prettyPrintASTNode(actual), `is`(expected))
    }

    @Test
    fun testEmptyOrderDecl_MissingGreatestOrLeastKeyword() {
        val expected = loadResource("tests/parser/xquery-1.0/EmptyOrderDecl_MissingGreatestOrLeastKeyword.txt")
        val actual = parseResource("tests/parser/xquery-1.0/EmptyOrderDecl_MissingGreatestOrLeastKeyword.xq")
        assertThat(prettyPrintASTNode(actual), `is`(expected))
    }

    @Test
    fun testEmptyOrderDecl_MissingEmptyKeyword() {
        val expected = loadResource("tests/parser/xquery-1.0/EmptyOrderDecl_MissingEmptyKeyword.txt")
        val actual = parseResource("tests/parser/xquery-1.0/EmptyOrderDecl_MissingEmptyKeyword.xq")
        assertThat(prettyPrintASTNode(actual), `is`(expected))
    }

    @Test
    fun testEmptyOrderDecl_MissingOrderKeyword() {
        val expected = loadResource("tests/parser/xquery-1.0/EmptyOrderDecl_MissingOrderKeyword.txt")
        val actual = parseResource("tests/parser/xquery-1.0/EmptyOrderDecl_MissingOrderKeyword.xq")
        assertThat(prettyPrintASTNode(actual), `is`(expected))
    }

    @Test
    fun testEmptyOrderDecl_MissingDefaultKeyword() {
        val expected = loadResource("tests/parser/xquery-1.0/EmptyOrderDecl_MissingDefaultKeyword.txt")
        val actual = parseResource("tests/parser/xquery-1.0/EmptyOrderDecl_MissingDefaultKeyword.xq")
        assertThat(prettyPrintASTNode(actual), `is`(expected))
    }

    @Test
    fun testEmptyOrderDecl_MissingSemicolon() {
        val expected = loadResource("tests/parser/xquery-1.0/EmptyOrderDecl_MissingSemicolon.txt")
        val actual = parseResource("tests/parser/xquery-1.0/EmptyOrderDecl_MissingSemicolon.xq")
        assertThat(prettyPrintASTNode(actual), `is`(expected))
    }

    @Test
    fun testEmptyOrderDecl_PrologBodyStatementsAfter() {
        val expected = loadResource("tests/parser/xquery-1.0/EmptyOrderDecl_PrologBodyStatementsAfter.txt")
        val actual = parseResource("tests/parser/xquery-1.0/EmptyOrderDecl_PrologBodyStatementsAfter.xq")
        assertThat(prettyPrintASTNode(actual), `is`(expected))
    }

    // endregion
    // region XQuery 1.0 :: CopyNamespacesDecl + PreserveMode + InheritMode

    @Test
    fun testCopyNamespacesDecl() {
        val expected = loadResource("tests/parser/xquery-1.0/CopyNamespacesDecl.txt")
        val actual = parseResource("tests/parser/xquery-1.0/CopyNamespacesDecl.xq")
        assertThat(prettyPrintASTNode(actual), `is`(expected))
    }

    @Test
    fun testCopyNamespacesDecl_CompactWhitespace() {
        val expected = loadResource("tests/parser/xquery-1.0/CopyNamespacesDecl_CompactWhitespace.txt")
        val actual = parseResource("tests/parser/xquery-1.0/CopyNamespacesDecl_CompactWhitespace.xq")
        assertThat(prettyPrintASTNode(actual), `is`(expected))
    }

    @Test
    fun testCopyNamespacesDecl_MissingInheritMode() {
        val expected = loadResource("tests/parser/xquery-1.0/CopyNamespacesDecl_MissingInheritMode.txt")
        val actual = parseResource("tests/parser/xquery-1.0/CopyNamespacesDecl_MissingInheritMode.xq")
        assertThat(prettyPrintASTNode(actual), `is`(expected))
    }

    @Test
    fun testCopyNamespacesDecl_MissingComma() {
        val expected = loadResource("tests/parser/xquery-1.0/CopyNamespacesDecl_MissingComma.txt")
        val actual = parseResource("tests/parser/xquery-1.0/CopyNamespacesDecl_MissingComma.xq")
        assertThat(prettyPrintASTNode(actual), `is`(expected))
    }

    @Test
    fun testCopyNamespacesDecl_MissingPreserveMode() {
        val expected = loadResource("tests/parser/xquery-1.0/CopyNamespacesDecl_MissingPreserveMode.txt")
        val actual = parseResource("tests/parser/xquery-1.0/CopyNamespacesDecl_MissingPreserveMode.xq")
        assertThat(prettyPrintASTNode(actual), `is`(expected))
    }

    @Test
    fun testCopyNamespacesDecl_MissingCopyNamespacesKeyword() {
        val expected = loadResource("tests/parser/xquery-1.0/CopyNamespacesDecl_MissingCopyNamespacesKeyword.txt")
        val actual = parseResource("tests/parser/xquery-1.0/CopyNamespacesDecl_MissingCopyNamespacesKeyword.xq")
        assertThat(prettyPrintASTNode(actual), `is`(expected))
    }

    @Test
    fun testCopyNamespacesDecl_MissingSemicolon() {
        val expected = loadResource("tests/parser/xquery-1.0/CopyNamespacesDecl_MissingSemicolon.txt")
        val actual = parseResource("tests/parser/xquery-1.0/CopyNamespacesDecl_MissingSemicolon.xq")
        assertThat(prettyPrintASTNode(actual), `is`(expected))
    }

    @Test
    fun testCopyNamespacesDecl_PrologBodyStatementsAfter() {
        val expected = loadResource("tests/parser/xquery-1.0/CopyNamespacesDecl_PrologBodyStatementsAfter.txt")
        val actual = parseResource("tests/parser/xquery-1.0/CopyNamespacesDecl_PrologBodyStatementsAfter.xq")
        assertThat(prettyPrintASTNode(actual), `is`(expected))
    }

    // endregion
    // region XQuery 1.0 :: DefaultCollationDecl

    @Test
    fun testDefaultCollationDecl() {
        val expected = loadResource("tests/parser/xquery-1.0/DefaultCollationDecl.txt")
        val actual = parseResource("tests/parser/xquery-1.0/DefaultCollationDecl.xq")
        assertThat(prettyPrintASTNode(actual), `is`(expected))
    }

    @Test
    fun testDefaultCollationDecl_CompactWhitespace() {
        val expected = loadResource("tests/parser/xquery-1.0/DefaultCollationDecl_CompactWhitespace.txt")
        val actual = parseResource("tests/parser/xquery-1.0/DefaultCollationDecl_CompactWhitespace.xq")
        assertThat(prettyPrintASTNode(actual), `is`(expected))
    }

    @Test
    fun testDefaultCollationDecl_MissingSemicolon() {
        val expected = loadResource("tests/parser/xquery-1.0/DefaultCollationDecl_MissingSemicolon.txt")
        val actual = parseResource("tests/parser/xquery-1.0/DefaultCollationDecl_MissingSemicolon.xq")
        assertThat(prettyPrintASTNode(actual), `is`(expected))
    }

    @Test
    fun testDefaultCollationDecl_MissingUri() {
        val expected = loadResource("tests/parser/xquery-1.0/DefaultCollationDecl_MissingUri.txt")
        val actual = parseResource("tests/parser/xquery-1.0/DefaultCollationDecl_MissingUri.xq")
        assertThat(prettyPrintASTNode(actual), `is`(expected))
    }

    @Test
    fun testDefaultCollationDecl_MissingCollationKeyword() {
        val expected = loadResource("tests/parser/xquery-1.0/DefaultCollationDecl_MissingCollationKeyword.txt")
        val actual = parseResource("tests/parser/xquery-1.0/DefaultCollationDecl_MissingCollationKeyword.xq")
        assertThat(prettyPrintASTNode(actual), `is`(expected))
    }

    @Test
    fun testDefaultCollationDecl_MissingDefaultKeyword() {
        val expected = loadResource("tests/parser/xquery-1.0/DefaultCollationDecl_MissingDefaultKeyword.txt")
        val actual = parseResource("tests/parser/xquery-1.0/DefaultCollationDecl_MissingDefaultKeyword.xq")
        assertThat(prettyPrintASTNode(actual), `is`(expected))
    }

    @Test
    fun testDefaultCollationDecl_PrologBodyStatementsAfter() {
        val expected = loadResource("tests/parser/xquery-1.0/DefaultCollationDecl_PrologBodyStatementsAfter.txt")
        val actual = parseResource("tests/parser/xquery-1.0/DefaultCollationDecl_PrologBodyStatementsAfter.xq")
        assertThat(prettyPrintASTNode(actual), `is`(expected))
    }

    // endregion
    // region XQuery 1.0 :: BaseURIDecl

    @Test
    fun testBaseURIDecl() {
        val expected = loadResource("tests/parser/xquery-1.0/BaseURIDecl.txt")
        val actual = parseResource("tests/parser/xquery-1.0/BaseURIDecl.xq")
        assertThat(prettyPrintASTNode(actual), `is`(expected))
    }

    @Test
    fun testBaseURIDecl_CompactWhitespace() {
        val expected = loadResource("tests/parser/xquery-1.0/BaseURIDecl_CompactWhitespace.txt")
        val actual = parseResource("tests/parser/xquery-1.0/BaseURIDecl_CompactWhitespace.xq")
        assertThat(prettyPrintASTNode(actual), `is`(expected))
    }

    @Test
    fun testBaseURIDecl_MissingSemicolon() {
        val expected = loadResource("tests/parser/xquery-1.0/BaseURIDecl_MissingSemicolon.txt")
        val actual = parseResource("tests/parser/xquery-1.0/BaseURIDecl_MissingSemicolon.xq")
        assertThat(prettyPrintASTNode(actual), `is`(expected))
    }

    @Test
    fun testBaseURIDecl_MissingUri() {
        val expected = loadResource("tests/parser/xquery-1.0/BaseURIDecl_MissingUri.txt")
        val actual = parseResource("tests/parser/xquery-1.0/BaseURIDecl_MissingUri.xq")
        assertThat(prettyPrintASTNode(actual), `is`(expected))
    }

    @Test
    fun testBaseURIDecl_MissingBaseUriKeyword() {
        val expected = loadResource("tests/parser/xquery-1.0/BaseURIDecl_MissingBaseUriKeyword.txt")
        val actual = parseResource("tests/parser/xquery-1.0/BaseURIDecl_MissingBaseUriKeyword.xq")
        assertThat(prettyPrintASTNode(actual), `is`(expected))
    }

    @Test
    fun testBaseURIDecl_PrologBodyStatementsAfter() {
        val expected = loadResource("tests/parser/xquery-1.0/BaseURIDecl_PrologBodyStatementsAfter.txt")
        val actual = parseResource("tests/parser/xquery-1.0/BaseURIDecl_PrologBodyStatementsAfter.xq")
        assertThat(prettyPrintASTNode(actual), `is`(expected))
    }

    // endregion
    // region XQuery 1.0 :: SchemaImport

    @Test
    fun testSchemaImport() {
        val expected = loadResource("tests/parser/xquery-1.0/SchemaImport.txt")
        val actual = parseResource("tests/parser/xquery-1.0/SchemaImport.xq")
        assertThat(prettyPrintASTNode(actual), `is`(expected))
    }

    @Test
    fun testSchemaImport_CompactWhitespace() {
        val expected = loadResource("tests/parser/xquery-1.0/SchemaImport_CompactWhitespace.txt")
        val actual = parseResource("tests/parser/xquery-1.0/SchemaImport_CompactWhitespace.xq")
        assertThat(prettyPrintASTNode(actual), `is`(expected))
    }

    @Test
    fun testSchemaImport_MissingSchemaUri() {
        val expected = loadResource("tests/parser/xquery-1.0/SchemaImport_MissingSchemaUri.txt")
        val actual = parseResource("tests/parser/xquery-1.0/SchemaImport_MissingSchemaUri.xq")
        assertThat(prettyPrintASTNode(actual), `is`(expected))
    }

    @Test
    fun testSchemaImport_MissingSemicolon() {
        val expected = loadResource("tests/parser/xquery-1.0/SchemaImport_MissingSemicolon.txt")
        val actual = parseResource("tests/parser/xquery-1.0/SchemaImport_MissingSemicolon.xq")
        assertThat(prettyPrintASTNode(actual), `is`(expected))
    }

    @Test
    fun testSchemaImport_WithAtSequence() {
        val expected = loadResource("tests/parser/xquery-1.0/SchemaImport_WithAtSequence.txt")
        val actual = parseResource("tests/parser/xquery-1.0/SchemaImport_WithAtSequence.xq")
        assertThat(prettyPrintASTNode(actual), `is`(expected))
    }

    @Test
    fun testSchemaImport_WithAtSequence_CompactWhitespace() {
        val expected = loadResource("tests/parser/xquery-1.0/SchemaImport_WithAtSequence_CompactWhitespace.txt")
        val actual = parseResource("tests/parser/xquery-1.0/SchemaImport_WithAtSequence_CompactWhitespace.xq")
        assertThat(prettyPrintASTNode(actual), `is`(expected))
    }

    @Test
    fun testSchemaImport_WithAtSequence_MissingUri() {
        val expected = loadResource("tests/parser/xquery-1.0/SchemaImport_WithAtSequence_MissingUri.txt")
        val actual = parseResource("tests/parser/xquery-1.0/SchemaImport_WithAtSequence_MissingUri.xq")
        assertThat(prettyPrintASTNode(actual), `is`(expected))
    }

    @Test
    fun testSchemaImport_WithAtSequence_Multiple() {
        val expected = loadResource("tests/parser/xquery-1.0/SchemaImport_WithAtSequence_Multiple.txt")
        val actual = parseResource("tests/parser/xquery-1.0/SchemaImport_WithAtSequence_Multiple.xq")
        assertThat(prettyPrintASTNode(actual), `is`(expected))
    }

    @Test
    fun testSchemaImport_WithAtSequence_Multiple_CompactWhitespace() {
        val expected = loadResource("tests/parser/xquery-1.0/SchemaImport_WithAtSequence_Multiple_CompactWhitespace.txt")
        val actual = parseResource("tests/parser/xquery-1.0/SchemaImport_WithAtSequence_Multiple_CompactWhitespace.xq")
        assertThat(prettyPrintASTNode(actual), `is`(expected))
    }

    @Test
    fun testSchemaImport_WithAtSequence_Multiple_MissingNCNameAfterComma() {
        val expected = loadResource("tests/parser/xquery-1.0/SchemaImport_WithAtSequence_Multiple_MissingNCNameAfterComma.txt")
        val actual = parseResource("tests/parser/xquery-1.0/SchemaImport_WithAtSequence_Multiple_MissingNCNameAfterComma.xq")
        assertThat(prettyPrintASTNode(actual), `is`(expected))
    }

    @Test
    fun testSchemaImport_PrologBodyStatementsAfter() {
        val expected = loadResource("tests/parser/xquery-1.0/SchemaImport_PrologBodyStatementsAfter.txt")
        val actual = parseResource("tests/parser/xquery-1.0/SchemaImport_PrologBodyStatementsAfter.xq")
        assertThat(prettyPrintASTNode(actual), `is`(expected))
    }

    // endregion
    // region XQuery 1.0 :: SchemaPrefix

    @Test
    fun testSchemaPrefix() {
        val expected = loadResource("tests/parser/xquery-1.0/SchemaPrefix.txt")
        val actual = parseResource("tests/parser/xquery-1.0/SchemaPrefix.xq")
        assertThat(prettyPrintASTNode(actual), `is`(expected))
    }

    @Test
    fun testSchemaPrefix_CompactWhitespace() {
        val expected = loadResource("tests/parser/xquery-1.0/SchemaPrefix_CompactWhitespace.txt")
        val actual = parseResource("tests/parser/xquery-1.0/SchemaPrefix_CompactWhitespace.xq")
        assertThat(prettyPrintASTNode(actual), `is`(expected))
    }

    @Test
    fun testSchemaPrefix_MissingNCName() {
        val expected = loadResource("tests/parser/xquery-1.0/SchemaPrefix_MissingNCName.txt")
        val actual = parseResource("tests/parser/xquery-1.0/SchemaPrefix_MissingNCName.xq")
        assertThat(prettyPrintASTNode(actual), `is`(expected))
    }

    @Test
    fun testSchemaPrefix_MissingEquals() {
        val expected = loadResource("tests/parser/xquery-1.0/SchemaPrefix_MissingEquals.txt")
        val actual = parseResource("tests/parser/xquery-1.0/SchemaPrefix_MissingEquals.xq")
        assertThat(prettyPrintASTNode(actual), `is`(expected))
    }

    @Test
    fun testSchemaPrefix_Default() {
        val expected = loadResource("tests/parser/xquery-1.0/SchemaPrefix_Default.txt")
        val actual = parseResource("tests/parser/xquery-1.0/SchemaPrefix_Default.xq")
        assertThat(prettyPrintASTNode(actual), `is`(expected))
    }

    @Test
    fun testSchemaPrefix_Default_CompactWhitespace() {
        val expected = loadResource("tests/parser/xquery-1.0/SchemaPrefix_Default_CompactWhitespace.txt")
        val actual = parseResource("tests/parser/xquery-1.0/SchemaPrefix_Default_CompactWhitespace.xq")
        assertThat(prettyPrintASTNode(actual), `is`(expected))
    }

    @Test
    fun testSchemaPrefix_Default_MissingNamespaceKeyword() {
        val expected = loadResource("tests/parser/xquery-1.0/SchemaPrefix_Default_MissingNamespaceKeyword.txt")
        val actual = parseResource("tests/parser/xquery-1.0/SchemaPrefix_Default_MissingNamespaceKeyword.xq")
        assertThat(prettyPrintASTNode(actual), `is`(expected))
    }

    @Test
    fun testSchemaPrefix_Default_MissingElementKeyword() {
        val expected = loadResource("tests/parser/xquery-1.0/SchemaPrefix_Default_MissingElementKeyword.txt")
        val actual = parseResource("tests/parser/xquery-1.0/SchemaPrefix_Default_MissingElementKeyword.xq")
        assertThat(prettyPrintASTNode(actual), `is`(expected))
    }

    // endregion
    // region XQuery 1.0 :: ModuleImport

    @Test
    fun testModuleImport() {
        val expected = loadResource("tests/parser/xquery-1.0/ModuleImport.txt")
        val actual = parseResource("tests/parser/xquery-1.0/ModuleImport.xq")
        assertThat(prettyPrintASTNode(actual), `is`(expected))
    }

    @Test
    fun testModuleImport_CompactWhitespace() {
        val expected = loadResource("tests/parser/xquery-1.0/ModuleImport_CompactWhitespace.txt")
        val actual = parseResource("tests/parser/xquery-1.0/ModuleImport_CompactWhitespace.xq")
        assertThat(prettyPrintASTNode(actual), `is`(expected))
    }

    @Test
    fun testModuleImport_MissingModuleUri() {
        val expected = loadResource("tests/parser/xquery-1.0/ModuleImport_MissingModuleUri.txt")
        val actual = parseResource("tests/parser/xquery-1.0/ModuleImport_MissingModuleUri.xq")
        assertThat(prettyPrintASTNode(actual), `is`(expected))
    }

    @Test
    fun testModuleImport_MissingSemicolon() {
        val expected = loadResource("tests/parser/xquery-1.0/ModuleImport_MissingSemicolon.txt")
        val actual = parseResource("tests/parser/xquery-1.0/ModuleImport_MissingSemicolon.xq")
        assertThat(prettyPrintASTNode(actual), `is`(expected))
    }

    @Test
    fun testModuleImport_WithNamespace() {
        val expected = loadResource("tests/parser/xquery-1.0/ModuleImport_WithNamespace.txt")
        val actual = parseResource("tests/parser/xquery-1.0/ModuleImport_WithNamespace.xq")
        assertThat(prettyPrintASTNode(actual), `is`(expected))
    }

    @Test
    fun testModuleImport_WithNamespace_CompactWhitespace() {
        val expected = loadResource("tests/parser/xquery-1.0/ModuleImport_WithNamespace_CompactWhitespace.txt")
        val actual = parseResource("tests/parser/xquery-1.0/ModuleImport_WithNamespace_CompactWhitespace.xq")
        assertThat(prettyPrintASTNode(actual), `is`(expected))
    }

    @Test
    fun testModuleImport_WithNamespace_MissingNCName() {
        val expected = loadResource("tests/parser/xquery-1.0/ModuleImport_WithNamespace_MissingNCName.txt")
        val actual = parseResource("tests/parser/xquery-1.0/ModuleImport_WithNamespace_MissingNCName.xq")
        assertThat(prettyPrintASTNode(actual), `is`(expected))
    }

    @Test
    fun testModuleImport_WithNamespace_MissingEquals() {
        val expected = loadResource("tests/parser/xquery-1.0/ModuleImport_WithNamespace_MissingEquals.txt")
        val actual = parseResource("tests/parser/xquery-1.0/ModuleImport_WithNamespace_MissingEquals.xq")
        assertThat(prettyPrintASTNode(actual), `is`(expected))
    }

    @Test
    fun testModuleImport_WithAtSequence() {
        val expected = loadResource("tests/parser/xquery-1.0/ModuleImport_WithAtSequence.txt")
        val actual = parseResource("tests/parser/xquery-1.0/ModuleImport_WithAtSequence.xq")
        assertThat(prettyPrintASTNode(actual), `is`(expected))
    }

    @Test
    fun testModuleImport_WithAtSequence_CompactWhitespace() {
        val expected = loadResource("tests/parser/xquery-1.0/ModuleImport_WithAtSequence_CompactWhitespace.txt")
        val actual = parseResource("tests/parser/xquery-1.0/ModuleImport_WithAtSequence_CompactWhitespace.xq")
        assertThat(prettyPrintASTNode(actual), `is`(expected))
    }

    @Test
    fun testModuleImport_WithAtSequence_MissingUri() {
        val expected = loadResource("tests/parser/xquery-1.0/ModuleImport_WithAtSequence_MissingUri.txt")
        val actual = parseResource("tests/parser/xquery-1.0/ModuleImport_WithAtSequence_MissingUri.xq")
        assertThat(prettyPrintASTNode(actual), `is`(expected))
    }

    @Test
    fun testModuleImport_WithAtSequence_Multiple() {
        val expected = loadResource("tests/parser/xquery-1.0/ModuleImport_WithAtSequence_Multiple.txt")
        val actual = parseResource("tests/parser/xquery-1.0/ModuleImport_WithAtSequence_Multiple.xq")
        assertThat(prettyPrintASTNode(actual), `is`(expected))
    }

    @Test
    fun testModuleImport_WithAtSequence_Multiple_CompactWhitespace() {
        val expected = loadResource("tests/parser/xquery-1.0/ModuleImport_WithAtSequence_Multiple_CompactWhitespace.txt")
        val actual = parseResource("tests/parser/xquery-1.0/ModuleImport_WithAtSequence_Multiple_CompactWhitespace.xq")
        assertThat(prettyPrintASTNode(actual), `is`(expected))
    }

    @Test
    fun testModuleImport_WithAtSequence_Multiple_MissingNCNameAfterComma() {
        val expected = loadResource("tests/parser/xquery-1.0/ModuleImport_WithAtSequence_Multiple_MissingNCNameAfterComma.txt")
        val actual = parseResource("tests/parser/xquery-1.0/ModuleImport_WithAtSequence_Multiple_MissingNCNameAfterComma.xq")
        assertThat(prettyPrintASTNode(actual), `is`(expected))
    }

    @Test
    fun testModuleImport_PrologBodyStatementsAfter() {
        val expected = loadResource("tests/parser/xquery-1.0/ModuleImport_PrologBodyStatementsAfter.txt")
        val actual = parseResource("tests/parser/xquery-1.0/ModuleImport_PrologBodyStatementsAfter.xq")
        assertThat(prettyPrintASTNode(actual), `is`(expected))
    }

    // endregion
    // region XQuery 1.0 :: VarDecl

    @Test
    fun testVarDecl() {
        val expected = loadResource("tests/parser/xquery-1.0/VarDecl.txt")
        val actual = parseResource("tests/parser/xquery-1.0/VarDecl.xq")
        assertThat(prettyPrintASTNode(actual), `is`(expected))
    }

    @Test
    fun testVarDecl_CompactWhitespace() {
        val expected = loadResource("tests/parser/xquery-1.0/VarDecl_CompactWhitespace.txt")
        val actual = parseResource("tests/parser/xquery-1.0/VarDecl_CompactWhitespace.xq")
        assertThat(prettyPrintASTNode(actual), `is`(expected))
    }

    @Test
    fun testVarDecl_Equal() {
        val expected = loadResource("tests/parser/xquery-1.0/VarDecl_Equal.txt")
        val actual = parseResource("tests/parser/xquery-1.0/VarDecl_Equal.xq")
        assertThat(prettyPrintASTNode(actual), `is`(expected))
    }

    @Test
    fun testVarDecl_MissingExprSingle() {
        val expected = loadResource("tests/parser/xquery-1.0/VarDecl_MissingExprSingle.txt")
        val actual = parseResource("tests/parser/xquery-1.0/VarDecl_MissingExprSingle.xq")
        assertThat(prettyPrintASTNode(actual), `is`(expected))
    }

    @Test
    fun testVarDecl_MissingAssignment() {
        val expected = loadResource("tests/parser/xquery-1.0/VarDecl_MissingAssignment.txt")
        val actual = parseResource("tests/parser/xquery-1.0/VarDecl_MissingAssignment.xq")
        assertThat(prettyPrintASTNode(actual), `is`(expected))
    }

    @Test
    fun testVarDecl_MissingVariableName() {
        val expected = loadResource("tests/parser/xquery-1.0/VarDecl_MissingVariableName.txt")
        val actual = parseResource("tests/parser/xquery-1.0/VarDecl_MissingVariableName.xq")
        assertThat(prettyPrintASTNode(actual), `is`(expected))
    }

    @Test
    fun testVarDecl_MissingVariableMarker() {
        val expected = loadResource("tests/parser/xquery-1.0/VarDecl_MissingVariableMarker.txt")
        val actual = parseResource("tests/parser/xquery-1.0/VarDecl_MissingVariableMarker.xq")
        assertThat(prettyPrintASTNode(actual), `is`(expected))
    }

    @Test
    fun testVarDecl_MissingVariableKeyword() {
        val expected = loadResource("tests/parser/xquery-1.0/VarDecl_MissingVariableKeyword.txt")
        val actual = parseResource("tests/parser/xquery-1.0/VarDecl_MissingVariableKeyword.xq")
        assertThat(prettyPrintASTNode(actual), `is`(expected))
    }

    @Test
    fun testVarDecl_External() {
        val expected = loadResource("tests/parser/xquery-1.0/VarDecl_External.txt")
        val actual = parseResource("tests/parser/xquery-1.0/VarDecl_External.xq")
        assertThat(prettyPrintASTNode(actual), `is`(expected))
    }

    @Test
    fun testVarDecl_External_CompactWhitespace() {
        val expected = loadResource("tests/parser/xquery-1.0/VarDecl_External_CompactWhitespace.txt")
        val actual = parseResource("tests/parser/xquery-1.0/VarDecl_External_CompactWhitespace.xq")
        assertThat(prettyPrintASTNode(actual), `is`(expected))
    }

    @Test
    fun testVarDecl_External_MissingVariableName() {
        val expected = loadResource("tests/parser/xquery-1.0/VarDecl_External_MissingVariableName.txt")
        val actual = parseResource("tests/parser/xquery-1.0/VarDecl_External_MissingVariableName.xq")
        assertThat(prettyPrintASTNode(actual), `is`(expected))
    }

    @Test
    fun testVarDecl_MissingSemicolon() {
        val expected = loadResource("tests/parser/xquery-1.0/VarDecl_MissingSemicolon.txt")
        val actual = parseResource("tests/parser/xquery-1.0/VarDecl_MissingSemicolon.xq")
        assertThat(prettyPrintASTNode(actual), `is`(expected))
    }

    @Test
    fun testVarDecl_PrologHeaderStatementsAfter() {
        val expected = loadResource("tests/parser/xquery-1.0/VarDecl_PrologHeaderStatementsAfter.txt")
        val actual = parseResource("tests/parser/xquery-1.0/VarDecl_PrologHeaderStatementsAfter.xq")
        assertThat(prettyPrintASTNode(actual), `is`(expected))
    }

    // endregion
    // region XQuery 1.0 :: ConstructionDecl

    @Test
    fun testConstructionDecl() {
        val expected = loadResource("tests/parser/xquery-1.0/ConstructionDecl.txt")
        val actual = parseResource("tests/parser/xquery-1.0/ConstructionDecl.xq")
        assertThat(prettyPrintASTNode(actual), `is`(expected))
    }

    @Test
    fun testConstructionDecl_CompactWhitespace() {
        val expected = loadResource("tests/parser/xquery-1.0/ConstructionDecl_CompactWhitespace.txt")
        val actual = parseResource("tests/parser/xquery-1.0/ConstructionDecl_CompactWhitespace.xq")
        assertThat(prettyPrintASTNode(actual), `is`(expected))
    }

    @Test
    fun testConstructionDecl_MissingPreserveOrStripKeyword() {
        val expected = loadResource("tests/parser/xquery-1.0/ConstructionDecl_MissingPreserveOrStripKeyword.txt")
        val actual = parseResource("tests/parser/xquery-1.0/ConstructionDecl_MissingPreserveOrStripKeyword.xq")
        assertThat(prettyPrintASTNode(actual), `is`(expected))
    }

    @Test
    fun testConstructionDecl_MissingConstructionKeyword() {
        val expected = loadResource("tests/parser/xquery-1.0/BoundarySpaceDecl_MissingBoundarySpaceKeyword.txt")
        val actual = parseResource("tests/parser/xquery-1.0/BoundarySpaceDecl_MissingBoundarySpaceKeyword.xq")
        assertThat(prettyPrintASTNode(actual), `is`(expected))
    }

    @Test
    fun testConstructionDecl_MissingSemicolon() {
        val expected = loadResource("tests/parser/xquery-1.0/ConstructionDecl_MissingSemicolon.txt")
        val actual = parseResource("tests/parser/xquery-1.0/ConstructionDecl_MissingSemicolon.xq")
        assertThat(prettyPrintASTNode(actual), `is`(expected))
    }

    @Test
    fun testConstructionDecl_PrologBodyStatementsAfter() {
        val expected = loadResource("tests/parser/xquery-1.0/ConstructionDecl_PrologBodyStatementsAfter.txt")
        val actual = parseResource("tests/parser/xquery-1.0/ConstructionDecl_PrologBodyStatementsAfter.xq")
        assertThat(prettyPrintASTNode(actual), `is`(expected))
    }

    // endregion
    // region XQuery 1.0 :: FunctionDecl

    @Test
    fun testFunctionDecl() {
        val expected = loadResource("tests/parser/xquery-1.0/FunctionDecl.txt")
        val actual = parseResource("tests/parser/xquery-1.0/FunctionDecl.xq")
        assertThat(prettyPrintASTNode(actual), `is`(expected))
    }

    @Test
    fun testFunctionDecl_CompactWhitespace() {
        val expected = loadResource("tests/parser/xquery-1.0/FunctionDecl_CompactWhitespace.txt")
        val actual = parseResource("tests/parser/xquery-1.0/FunctionDecl_CompactWhitespace.xq")
        assertThat(prettyPrintASTNode(actual), `is`(expected))
    }

    @Test
    fun testFunctionDecl_MissingFunctionKeyword() {
        val expected = loadResource("tests/parser/xquery-1.0/FunctionDecl_MissingFunctionKeyword.txt")
        val actual = parseResource("tests/parser/xquery-1.0/FunctionDecl_MissingFunctionKeyword.xq")
        assertThat(prettyPrintASTNode(actual), `is`(expected))
    }

    @Test
    fun testFunctionDecl_MissingFunctionName() {
        val expected = loadResource("tests/parser/xquery-1.0/FunctionDecl_MissingFunctionName.txt")
        val actual = parseResource("tests/parser/xquery-1.0/FunctionDecl_MissingFunctionName.xq")
        assertThat(prettyPrintASTNode(actual), `is`(expected))
    }

    @Test
    fun testFunctionDecl_MissingOpeningParenthesis() {
        val expected = loadResource("tests/parser/xquery-1.0/FunctionDecl_MissingOpeningParenthesis.txt")
        val actual = parseResource("tests/parser/xquery-1.0/FunctionDecl_MissingOpeningParenthesis.xq")
        assertThat(prettyPrintASTNode(actual), `is`(expected))
    }

    @Test
    fun testFunctionDecl_MissingClosingParenthesis() {
        val expected = loadResource("tests/parser/xquery-1.0/FunctionDecl_MissingClosingParenthesis.txt")
        val actual = parseResource("tests/parser/xquery-1.0/FunctionDecl_MissingClosingParenthesis.xq")
        assertThat(prettyPrintASTNode(actual), `is`(expected))
    }

    @Test
    fun testFunctionDecl_EnclosedExpr() {
        val expected = loadResource("tests/parser/xquery-1.0/EnclosedExpr.txt")
        val actual = parseResource("tests/parser/xquery-1.0/EnclosedExpr.xq")
        assertThat(prettyPrintASTNode(actual), `is`(expected))
    }

    @Test
    fun testFunctionDecl_EnclosedExpr_MissingOpeningBrace() {
        val expected = loadResource("tests/parser/xquery-1.0/FunctionDecl_EnclosedExpr_MissingOpeningBrace.txt")
        val actual = parseResource("tests/parser/xquery-1.0/FunctionDecl_EnclosedExpr_MissingOpeningBrace.xq")
        assertThat(prettyPrintASTNode(actual), `is`(expected))
    }

    @Test
    fun testFunctionDecl_MissingFunctionBody() {
        val expected = loadResource("tests/parser/xquery-1.0/FunctionDecl_MissingFunctionBody.txt")
        val actual = parseResource("tests/parser/xquery-1.0/FunctionDecl_MissingFunctionBody.xq")
        assertThat(prettyPrintASTNode(actual), `is`(expected))
    }

    @Test
    fun testFunctionDecl_ReturnType() {
        val expected = loadResource("tests/parser/xquery-1.0/FunctionDecl_ReturnType.txt")
        val actual = parseResource("tests/parser/xquery-1.0/FunctionDecl_ReturnType.xq")
        assertThat(prettyPrintASTNode(actual), `is`(expected))
    }

    @Test
    fun testFunctionDecl_ReturnType_MissingSequenceType() {
        val expected = loadResource("tests/parser/xquery-1.0/FunctionDecl_ReturnType_MissingSequenceType.txt")
        val actual = parseResource("tests/parser/xquery-1.0/FunctionDecl_ReturnType_MissingSequenceType.xq")
        assertThat(prettyPrintASTNode(actual), `is`(expected))
    }

    @Test
    fun testFunctionDecl_MissingSemicolon() {
        val expected = loadResource("tests/parser/xquery-1.0/FunctionDecl_MissingSemicolon.txt")
        val actual = parseResource("tests/parser/xquery-1.0/FunctionDecl_MissingSemicolon.xq")
        assertThat(prettyPrintASTNode(actual), `is`(expected))
    }

    @Test
    fun testFunctionDecl_PrologHeaderStatementsAfter() {
        val expected = loadResource("tests/parser/xquery-1.0/FunctionDecl_PrologHeaderStatementsAfter.txt")
        val actual = parseResource("tests/parser/xquery-1.0/FunctionDecl_PrologHeaderStatementsAfter.xq")
        assertThat(prettyPrintASTNode(actual), `is`(expected))
    }

    // endregion
    // region XQuery 1.0 :: ParamList

    @Test
    fun testParamList() {
        val expected = loadResource("tests/parser/xquery-1.0/ParamList.txt")
        val actual = parseResource("tests/parser/xquery-1.0/ParamList.xq")
        assertThat(prettyPrintASTNode(actual), `is`(expected))
    }

    @Test
    fun testParamList_CompactWhitespace() {
        val expected = loadResource("tests/parser/xquery-1.0/ParamList_CompactWhitespace.txt")
        val actual = parseResource("tests/parser/xquery-1.0/ParamList_CompactWhitespace.xq")
        assertThat(prettyPrintASTNode(actual), `is`(expected))
    }

    @Test
    fun testParamList_MissingComma() {
        val expected = loadResource("tests/parser/xquery-1.0/ParamList_MissingComma.txt")
        val actual = parseResource("tests/parser/xquery-1.0/ParamList_MissingComma.xq")
        assertThat(prettyPrintASTNode(actual), `is`(expected))
    }

    // endregion
    // region XQuery 1.0 :: Param

    @Test
    fun testParam() {
        val expected = loadResource("tests/parser/xquery-1.0/Param.txt")
        val actual = parseResource("tests/parser/xquery-1.0/Param.xq")
        assertThat(prettyPrintASTNode(actual), `is`(expected))
    }

    @Test
    fun testParam_CompactWhitespace() {
        val expected = loadResource("tests/parser/xquery-1.0/Param_CompactWhitespace.txt")
        val actual = parseResource("tests/parser/xquery-1.0/Param_CompactWhitespace.xq")
        assertThat(prettyPrintASTNode(actual), `is`(expected))
    }

    @Test
    fun testParam_MissingParameterName() {
        val expected = loadResource("tests/parser/xquery-1.0/Param_MissingParameterName.txt")
        val actual = parseResource("tests/parser/xquery-1.0/Param_MissingParameterName.xq")
        assertThat(prettyPrintASTNode(actual), `is`(expected))
    }

    @Test
    fun testParam_MissingVariableMarker() {
        val expected = loadResource("tests/parser/xquery-1.0/Param_MissingVariableMarker.txt")
        val actual = parseResource("tests/parser/xquery-1.0/Param_MissingVariableMarker.xq")
        assertThat(prettyPrintASTNode(actual), `is`(expected))
    }

    @Test
    fun testParam_TypeDeclaration() {
        val expected = loadResource("tests/parser/xquery-1.0/Param_TypeDeclaration.txt")
        val actual = parseResource("tests/parser/xquery-1.0/Param_TypeDeclaration.xq")
        assertThat(prettyPrintASTNode(actual), `is`(expected))
    }

    @Test
    fun testParam_TypeDeclaration_CompactWhitespace() {
        val expected = loadResource("tests/parser/xquery-1.0/Param_TypeDeclaration_CompactWhitespace.txt")
        val actual = parseResource("tests/parser/xquery-1.0/Param_TypeDeclaration_CompactWhitespace.xq")
        assertThat(prettyPrintASTNode(actual), `is`(expected))
    }

    // endregion
    // region XQuery 1.0 :: EnclosedExpr

    @Test
    fun testEnclosedExpr() {
        val expected = loadResource("tests/parser/xquery-1.0/EnclosedExpr.txt")
        val actual = parseResource("tests/parser/xquery-1.0/EnclosedExpr.xq")
        assertThat(prettyPrintASTNode(actual), `is`(expected))
    }

    @Test
    fun testEnclosedExpr_CompactWhitespace() {
        val expected = loadResource("tests/parser/xquery-1.0/EnclosedExpr_CompactWhitespace.txt")
        val actual = parseResource("tests/parser/xquery-1.0/EnclosedExpr_CompactWhitespace.xq")
        assertThat(prettyPrintASTNode(actual), `is`(expected))
    }

    @Test
    fun testEnclosedExpr_MissingClosingBrace() {
        val expected = loadResource("tests/parser/xquery-1.0/EnclosedExpr_MissingClosingBrace.txt")
        val actual = parseResource("tests/parser/xquery-1.0/EnclosedExpr_MissingClosingBrace.xq")
        assertThat(prettyPrintASTNode(actual), `is`(expected))
    }

    // endregion
    // region XQuery 1.0 :: Expr

    @Test
    fun testExpr_Multiple() {
        val expected = loadResource("tests/parser/xquery-1.0/Expr_Multiple.txt")
        val actual = parseResource("tests/parser/xquery-1.0/Expr_Multiple.xq")
        assertThat(prettyPrintASTNode(actual), `is`(expected))
    }

    @Test
    fun testExpr_Multiple_CompactWhitespace() {
        val expected = loadResource("tests/parser/xquery-1.0/Expr_Multiple_CompactWhitespace.txt")
        val actual = parseResource("tests/parser/xquery-1.0/Expr_Multiple_CompactWhitespace.xq")
        assertThat(prettyPrintASTNode(actual), `is`(expected))
    }

    @Test
    fun testExpr_Multiple_MissingExpr() {
        val expected = loadResource("tests/parser/xquery-1.0/Expr_Multiple_MissingExpr.txt")
        val actual = parseResource("tests/parser/xquery-1.0/Expr_Multiple_MissingExpr.xq")
        assertThat(prettyPrintASTNode(actual), `is`(expected))
    }

    @Test
    fun testExpr_Multiple_SpaceBeforeNextComma() {
        val expected = loadResource("tests/parser/xquery-1.0/Expr_Multiple_SpaceBeforeNextComma.txt")
        val actual = parseResource("tests/parser/xquery-1.0/Expr_Multiple_SpaceBeforeNextComma.xq")
        assertThat(prettyPrintASTNode(actual), `is`(expected))
    }

    // endregion
    // region XQuery 1.0 :: FLWORExpr

    @Test
    fun testFLWORExpr_ReturnOnly() {
        val expected = loadResource("tests/parser/xquery-1.0/FLWORExpr_ReturnOnly.txt")
        val actual = parseResource("tests/parser/xquery-1.0/FLWORExpr_ReturnOnly.xq")
        assertThat(prettyPrintASTNode(actual), `is`(expected))
    }

    @Test
    fun testFLWORExpr_ClauseOrdering() {
        val expected = loadResource("tests/parser/xquery-1.0/FLWORExpr_ClauseOrdering.txt")
        val actual = parseResource("tests/parser/xquery-1.0/FLWORExpr_ClauseOrdering.xq")
        assertThat(prettyPrintASTNode(actual), `is`(expected))
    }

    @Test
    fun testFLWORExpr_Nested() {
        val expected = loadResource("tests/parser/xquery-1.0/FLWORExpr_Nested.txt")
        val actual = parseResource("tests/parser/xquery-1.0/FLWORExpr_Nested.xq")
        assertThat(prettyPrintASTNode(actual), `is`(expected))
    }

    // endregion
    // region XQuery 1.0 :: ForClause

    @Test
    fun testForClause() {
        val expected = loadResource("tests/parser/xquery-1.0/ForClause.txt")
        val actual = parseResource("tests/parser/xquery-1.0/ForClause.xq")
        assertThat(prettyPrintASTNode(actual), `is`(expected))
    }

    @Test
    fun testForClause_CompactWhitespace() {
        val expected = loadResource("tests/parser/xquery-1.0/ForClause_CompactWhitespace.txt")
        val actual = parseResource("tests/parser/xquery-1.0/ForClause_CompactWhitespace.xq")
        assertThat(prettyPrintASTNode(actual), `is`(expected))
    }

    @Test
    fun testForClause_MissingVarName() {
        val expected = loadResource("tests/parser/xquery-1.0/ForClause_MissingVarName.txt")
        val actual = parseResource("tests/parser/xquery-1.0/ForClause_MissingVarName.xq")
        assertThat(prettyPrintASTNode(actual), `is`(expected))
    }

    @Test
    fun testForClause_MissingInKeyword() {
        val expected = loadResource("tests/parser/xquery-1.0/ForClause_MissingInKeyword.txt")
        val actual = parseResource("tests/parser/xquery-1.0/ForClause_MissingInKeyword.xq")
        assertThat(prettyPrintASTNode(actual), `is`(expected))
    }

    @Test
    fun testForClause_MissingInKeyword_PositionalVar() {
        val expected = loadResource("tests/parser/xquery-1.0/ForClause_MissingInKeyword_PositionalVar.txt")
        val actual = parseResource("tests/parser/xquery-1.0/ForClause_MissingInKeyword_PositionalVar.xq")
        assertThat(prettyPrintASTNode(actual), `is`(expected))
    }

    @Test
    fun testForClause_MissingInExpr() {
        val expected = loadResource("tests/parser/xquery-1.0/ForClause_MissingInExpr.txt")
        val actual = parseResource("tests/parser/xquery-1.0/ForClause_MissingInExpr.xq")
        assertThat(prettyPrintASTNode(actual), `is`(expected))
    }

    @Test
    fun testForClause_MissingReturnKeyword() {
        val expected = loadResource("tests/parser/xquery-1.0/ForClause_MissingReturnKeyword.txt")
        val actual = parseResource("tests/parser/xquery-1.0/ForClause_MissingReturnKeyword.xq")
        assertThat(prettyPrintASTNode(actual), `is`(expected))
    }

    @Test
    fun testForClause_MissingReturnExpr() {
        val expected = loadResource("tests/parser/xquery-1.0/ForClause_MissingReturnExpr.txt")
        val actual = parseResource("tests/parser/xquery-1.0/ForClause_MissingReturnExpr.xq")
        assertThat(prettyPrintASTNode(actual), `is`(expected))
    }

    @Test
    fun testForClause_TypeDeclaration() {
        val expected = loadResource("tests/parser/xquery-1.0/ForClause_TypeDeclaration.txt")
        val actual = parseResource("tests/parser/xquery-1.0/ForClause_TypeDeclaration.xq")
        assertThat(prettyPrintASTNode(actual), `is`(expected))
    }

    @Test
    fun testForClause_TypeDeclaration_MissingInKeyword() {
        val expected = loadResource("tests/parser/xquery-1.0/ForClause_TypeDeclaration_MissingInKeyword.txt")
        val actual = parseResource("tests/parser/xquery-1.0/ForClause_TypeDeclaration_MissingInKeyword.xq")
        assertThat(prettyPrintASTNode(actual), `is`(expected))
    }

    @Test
    fun testForClause_TypeDeclaration_MissingInKeyword_PositionalVar() {
        val expected = loadResource("tests/parser/xquery-1.0/ForClause_TypeDeclaration_MissingInKeyword_PositionalVar.txt")
        val actual = parseResource("tests/parser/xquery-1.0/ForClause_TypeDeclaration_MissingInKeyword_PositionalVar.xq")
        assertThat(prettyPrintASTNode(actual), `is`(expected))
    }

    @Test
    fun testForClause_MultipleVarName() {
        val expected = loadResource("tests/parser/xquery-1.0/ForClause_MultipleVarName.txt")
        val actual = parseResource("tests/parser/xquery-1.0/ForClause_MultipleVarName.xq")
        assertThat(prettyPrintASTNode(actual), `is`(expected))
    }

    @Test
    fun testForClause_MultipleVarName_CompactWhitespace() {
        val expected = loadResource("tests/parser/xquery-1.0/ForClause_MultipleVarName_CompactWhitespace.txt")
        val actual = parseResource("tests/parser/xquery-1.0/ForClause_MultipleVarName_CompactWhitespace.xq")
        assertThat(prettyPrintASTNode(actual), `is`(expected))
    }

    @Test
    fun testForClause_MultipleVarName_MissingVarIndicator() {
        val expected = loadResource("tests/parser/xquery-1.0/ForClause_MultipleVarName_MissingVarIndicator.txt")
        val actual = parseResource("tests/parser/xquery-1.0/ForClause_MultipleVarName_MissingVarIndicator.xq")
        assertThat(prettyPrintASTNode(actual), `is`(expected))
    }

    @Test
    fun testForClause_Multiple() {
        val expected = loadResource("tests/parser/xquery-1.0/ForClause_Multiple.txt")
        val actual = parseResource("tests/parser/xquery-1.0/ForClause_Multiple.xq")
        assertThat(prettyPrintASTNode(actual), `is`(expected))
    }

    // endregion
    // region XQuery 1.0 :: PositionalVar + ForClause

    @Test
    fun testPositionalVar() {
        val expected = loadResource("tests/parser/xquery-1.0/PositionalVar.txt")
        val actual = parseResource("tests/parser/xquery-1.0/PositionalVar.xq")
        assertThat(prettyPrintASTNode(actual), `is`(expected))
    }

    @Test
    fun testPositionalVar_CompactWhitespace() {
        val expected = loadResource("tests/parser/xquery-1.0/PositionalVar_CompactWhitespace.txt")
        val actual = parseResource("tests/parser/xquery-1.0/PositionalVar_CompactWhitespace.xq")
        assertThat(prettyPrintASTNode(actual), `is`(expected))
    }

    @Test
    fun testPositionalVar_MissingVarIndicator() {
        val expected = loadResource("tests/parser/xquery-1.0/PositionalVar_MissingVarIndicator.txt")
        val actual = parseResource("tests/parser/xquery-1.0/PositionalVar_MissingVarIndicator.xq")
        assertThat(prettyPrintASTNode(actual), `is`(expected))
    }

    @Test
    fun testPositionalVar_MissingVarName() {
        val expected = loadResource("tests/parser/xquery-1.0/PositionalVar_MissingVarName.txt")
        val actual = parseResource("tests/parser/xquery-1.0/PositionalVar_MissingVarName.xq")
        assertThat(prettyPrintASTNode(actual), `is`(expected))
    }

    // endregion
    // region XQuery 1.0 :: LetClause

    @Test
    fun testLetClause() {
        val expected = loadResource("tests/parser/xquery-1.0/LetClause.txt")
        val actual = parseResource("tests/parser/xquery-1.0/LetClause.xq")
        assertThat(prettyPrintASTNode(actual), `is`(expected))
    }

    @Test
    fun testLetClause_MissingVarName() {
        val expected = loadResource("tests/parser/xquery-1.0/LetClause_MissingVarName.txt")
        val actual = parseResource("tests/parser/xquery-1.0/LetClause_MissingVarName.xq")
        assertThat(prettyPrintASTNode(actual), `is`(expected))
    }

    @Test
    fun testLetClause_CompactWhitespace() {
        val expected = loadResource("tests/parser/xquery-1.0/LetClause_CompactWhitespace.txt")
        val actual = parseResource("tests/parser/xquery-1.0/LetClause_CompactWhitespace.xq")
        assertThat(prettyPrintASTNode(actual), `is`(expected))
    }

    @Test
    fun testLetClause_Equal() {
        val expected = loadResource("tests/parser/xquery-1.0/LetClause_Equal.txt")
        val actual = parseResource("tests/parser/xquery-1.0/LetClause_Equal.xq")
        assertThat(prettyPrintASTNode(actual), `is`(expected))
    }

    @Test
    fun testLetClause_MissingVarAssignOperator() {
        val expected = loadResource("tests/parser/xquery-1.0/LetClause_MissingVarAssignOperator.txt")
        val actual = parseResource("tests/parser/xquery-1.0/LetClause_MissingVarAssignOperator.xq")
        assertThat(prettyPrintASTNode(actual), `is`(expected))
    }

    @Test
    fun testLetClause_MissingVarAssignExpr() {
        val expected = loadResource("tests/parser/xquery-1.0/LetClause_MissingVarAssignExpr.txt")
        val actual = parseResource("tests/parser/xquery-1.0/LetClause_MissingVarAssignExpr.xq")
        assertThat(prettyPrintASTNode(actual), `is`(expected))
    }

    @Test
    fun testLetClause_MissingReturnKeyword() {
        val expected = loadResource("tests/parser/xquery-1.0/LetClause_MissingReturnKeyword.txt")
        val actual = parseResource("tests/parser/xquery-1.0/LetClause_MissingReturnKeyword.xq")
        assertThat(prettyPrintASTNode(actual), `is`(expected))
    }

    @Test
    fun testLetClause_MissingReturnExpr() {
        val expected = loadResource("tests/parser/xquery-1.0/LetClause_MissingReturnExpr.txt")
        val actual = parseResource("tests/parser/xquery-1.0/LetClause_MissingReturnExpr.xq")
        assertThat(prettyPrintASTNode(actual), `is`(expected))
    }

    @Test
    fun testLetClause_TypeDeclaration() {
        val expected = loadResource("tests/parser/xquery-1.0/LetClause_TypeDeclaration.txt")
        val actual = parseResource("tests/parser/xquery-1.0/LetClause_TypeDeclaration.xq")
        assertThat(prettyPrintASTNode(actual), `is`(expected))
    }

    @Test
    fun testLetClause_TypeDeclaration_MissingVarIndicator() {
        val expected = loadResource("tests/parser/xquery-1.0/LetClause_TypeDeclaration_MissingVarIndicator.txt")
        val actual = parseResource("tests/parser/xquery-1.0/LetClause_TypeDeclaration_MissingVarIndicator.xq")
        assertThat(prettyPrintASTNode(actual), `is`(expected))
    }

    @Test
    fun testLetClause_MultipleVarName() {
        val expected = loadResource("tests/parser/xquery-1.0/LetClause_MultipleVarName.txt")
        val actual = parseResource("tests/parser/xquery-1.0/LetClause_MultipleVarName.xq")
        assertThat(prettyPrintASTNode(actual), `is`(expected))
    }

    @Test
    fun testLetClause_MultipleVarName_CompactWhitespace() {
        val expected = loadResource("tests/parser/xquery-1.0/LetClause_MultipleVarName_CompactWhitespace.txt")
        val actual = parseResource("tests/parser/xquery-1.0/LetClause_MultipleVarName_CompactWhitespace.xq")
        assertThat(prettyPrintASTNode(actual), `is`(expected))
    }

    @Test
    fun testLetClause_MultipleVarName_MissingVarIndicator() {
        val expected = loadResource("tests/parser/xquery-1.0/LetClause_MultipleVarName_MissingVarIndicator.txt")
        val actual = parseResource("tests/parser/xquery-1.0/LetClause_MultipleVarName_MissingVarIndicator.xq")
        assertThat(prettyPrintASTNode(actual), `is`(expected))
    }

    @Test
    fun testLetClause_Multiple() {
        val expected = loadResource("tests/parser/xquery-1.0/LetClause_Multiple.txt")
        val actual = parseResource("tests/parser/xquery-1.0/LetClause_Multiple.xq")
        assertThat(prettyPrintASTNode(actual), `is`(expected))
    }

    // endregion
    // region XQuery 1.0 :: WhereClause

    @Test
    fun testWhereClause_ForClause() {
        val expected = loadResource("tests/parser/xquery-1.0/WhereClause_ForClause.txt")
        val actual = parseResource("tests/parser/xquery-1.0/WhereClause_ForClause.xq")
        assertThat(prettyPrintASTNode(actual), `is`(expected))
    }

    @Test
    fun testWhereClause_ForClause_CompactWhitespace() {
        val expected = loadResource("tests/parser/xquery-1.0/WhereClause_ForClause_CompactWhitespace.txt")
        val actual = parseResource("tests/parser/xquery-1.0/WhereClause_ForClause_CompactWhitespace.xq")
        assertThat(prettyPrintASTNode(actual), `is`(expected))
    }

    @Test
    fun testWhereClause_ForClause_MissingWhereExpr() {
        val expected = loadResource("tests/parser/xquery-1.0/WhereClause_ForClause_MissingWhereExpr.txt")
        val actual = parseResource("tests/parser/xquery-1.0/WhereClause_ForClause_MissingWhereExpr.xq")
        assertThat(prettyPrintASTNode(actual), `is`(expected))
    }

    @Test
    fun testWhereClause_LetClause() {
        val expected = loadResource("tests/parser/xquery-1.0/WhereClause_LetClause.txt")
        val actual = parseResource("tests/parser/xquery-1.0/WhereClause_LetClause.xq")
        assertThat(prettyPrintASTNode(actual), `is`(expected))
    }

    // endregion
    // region XQuery 1.0 :: OrderByClause

    @Test
    fun testOrderByClause_ForClause() {
        val expected = loadResource("tests/parser/xquery-1.0/OrderByClause_ForClause.txt")
        val actual = parseResource("tests/parser/xquery-1.0/OrderByClause_ForClause.xq")
        assertThat(prettyPrintASTNode(actual), `is`(expected))
    }

    @Test
    fun testOrderByClause_LetClause() {
        val expected = loadResource("tests/parser/xquery-1.0/OrderByClause_LetClause.txt")
        val actual = parseResource("tests/parser/xquery-1.0/OrderByClause_LetClause.xq")
        assertThat(prettyPrintASTNode(actual), `is`(expected))
    }

    @Test
    fun testOrderByClause_MissingByKeyword() {
        val expected = loadResource("tests/parser/xquery-1.0/OrderByClause_MissingByKeyword.txt")
        val actual = parseResource("tests/parser/xquery-1.0/OrderByClause_MissingByKeyword.xq")
        assertThat(prettyPrintASTNode(actual), `is`(expected))
    }

    @Test
    fun testOrderByClause_MissingOrderSpecList() {
        val expected = loadResource("tests/parser/xquery-1.0/OrderByClause_MissingOrderSpecList.txt")
        val actual = parseResource("tests/parser/xquery-1.0/OrderByClause_MissingOrderSpecList.xq")
        assertThat(prettyPrintASTNode(actual), `is`(expected))
    }

    @Test
    fun testOrderByClause_Stable_ForClause() {
        val expected = loadResource("tests/parser/xquery-1.0/OrderByClause_Stable_ForClause.txt")
        val actual = parseResource("tests/parser/xquery-1.0/OrderByClause_Stable_ForClause.xq")
        assertThat(prettyPrintASTNode(actual), `is`(expected))
    }

    @Test
    fun testOrderByClause_Stable_LetClause() {
        val expected = loadResource("tests/parser/xquery-1.0/OrderByClause_Stable_LetClause.txt")
        val actual = parseResource("tests/parser/xquery-1.0/OrderByClause_Stable_LetClause.xq")
        assertThat(prettyPrintASTNode(actual), `is`(expected))
    }

    @Test
    fun testOrderByClause_Stable_MissingOrderKeyword() {
        val expected = loadResource("tests/parser/xquery-1.0/OrderByClause_Stable_MissingOrderKeyword.txt")
        val actual = parseResource("tests/parser/xquery-1.0/OrderByClause_Stable_MissingOrderKeyword.xq")
        assertThat(prettyPrintASTNode(actual), `is`(expected))
    }

    @Test
    fun testOrderByClause_Stable_MissingByKeyword() {
        val expected = loadResource("tests/parser/xquery-1.0/OrderByClause_Stable_MissingByKeyword.txt")
        val actual = parseResource("tests/parser/xquery-1.0/OrderByClause_Stable_MissingByKeyword.xq")
        assertThat(prettyPrintASTNode(actual), `is`(expected))
    }

    @Test
    fun testOrderByClause_Stable_MissingOrderSpecList() {
        val expected = loadResource("tests/parser/xquery-1.0/OrderByClause_Stable_MissingOrderSpecList.txt")
        val actual = parseResource("tests/parser/xquery-1.0/OrderByClause_Stable_MissingOrderSpecList.xq")
        assertThat(prettyPrintASTNode(actual), `is`(expected))
    }

    // endregion
    // region XQuery 1.0 :: OrderSpecList + OrderSpec

    @Test
    fun testOrderSpecList() {
        val expected = loadResource("tests/parser/xquery-1.0/OrderByClause_ForClause.txt")
        val actual = parseResource("tests/parser/xquery-1.0/OrderByClause_ForClause.xq")
        assertThat(prettyPrintASTNode(actual), `is`(expected))
    }

    @Test
    fun testOrderSpecList_Multiple() {
        val expected = loadResource("tests/parser/xquery-1.0/OrderSpecList_Multiple.txt")
        val actual = parseResource("tests/parser/xquery-1.0/OrderSpecList_Multiple.xq")
        assertThat(prettyPrintASTNode(actual), `is`(expected))
    }

    @Test
    fun testOrderSpecList_Multiple_CompactWhitespace() {
        val expected = loadResource("tests/parser/xquery-1.0/OrderSpecList_Multiple_CompactWhitespace.txt")
        val actual = parseResource("tests/parser/xquery-1.0/OrderSpecList_Multiple_CompactWhitespace.xq")
        assertThat(prettyPrintASTNode(actual), `is`(expected))
    }

    @Test
    fun testOrderSpecList_Multiple_MissingOrderSpec() {
        val expected = loadResource("tests/parser/xquery-1.0/OrderSpecList_Multiple_MissingOrderSpec.txt")
        val actual = parseResource("tests/parser/xquery-1.0/OrderSpecList_Multiple_MissingOrderSpec.xq")
        assertThat(prettyPrintASTNode(actual), `is`(expected))
    }

    // endregion
    // region XQuery 1.0 :: OrderModifier

    @Test
    fun testOrderModifier_DirectionOnly() {
        val expected = loadResource("tests/parser/xquery-1.0/OrderModifier_DirectionOnly.txt")
        val actual = parseResource("tests/parser/xquery-1.0/OrderModifier_DirectionOnly.xq")
        assertThat(prettyPrintASTNode(actual), `is`(expected))
    }

    @Test
    fun testOrderModifier_EmptyOnly() {
        val expected = loadResource("tests/parser/xquery-1.0/OrderModifier_EmptyOnly.txt")
        val actual = parseResource("tests/parser/xquery-1.0/OrderModifier_EmptyOnly.xq")
        assertThat(prettyPrintASTNode(actual), `is`(expected))
    }

    @Test
    fun testOrderModifier_EmptyOnly_MissingSpecifier() {
        val expected = loadResource("tests/parser/xquery-1.0/OrderModifier_EmptyOnly_MissingSpecifier.txt")
        val actual = parseResource("tests/parser/xquery-1.0/OrderModifier_EmptyOnly_MissingSpecifier.xq")
        assertThat(prettyPrintASTNode(actual), `is`(expected))
    }

    @Test
    fun testOrderModifier_CollationOnly() {
        val expected = loadResource("tests/parser/xquery-1.0/OrderModifier_CollationOnly.txt")
        val actual = parseResource("tests/parser/xquery-1.0/OrderModifier_CollationOnly.xq")
        assertThat(prettyPrintASTNode(actual), `is`(expected))
    }

    @Test
    fun testOrderModifier_CollationOnly_MissingUriString() {
        val expected = loadResource("tests/parser/xquery-1.0/OrderModifier_CollationOnly_MissingUriString.txt")
        val actual = parseResource("tests/parser/xquery-1.0/OrderModifier_CollationOnly_MissingUriString.xq")
        assertThat(prettyPrintASTNode(actual), `is`(expected))
    }

    // endregion
    // region XQuery 1.0 :: QuantifiedExpr

    @Test
    fun testQuantifiedExpr() {
        val expected = loadResource("tests/parser/xquery-1.0/QuantifiedExpr.txt")
        val actual = parseResource("tests/parser/xquery-1.0/QuantifiedExpr.xq")
        assertThat(prettyPrintASTNode(actual), `is`(expected))
    }

    @Test
    fun testQuantifiedExpr_CompactWhitespace() {
        val expected = loadResource("tests/parser/xquery-1.0/QuantifiedExpr_CompactWhitespace.txt")
        val actual = parseResource("tests/parser/xquery-1.0/QuantifiedExpr_CompactWhitespace.xq")
        assertThat(prettyPrintASTNode(actual), `is`(expected))
    }

    @Test
    fun testQuantifiedExpr_MissingVarName() {
        val expected = loadResource("tests/parser/xquery-1.0/QuantifiedExpr_MissingVarName.txt")
        val actual = parseResource("tests/parser/xquery-1.0/QuantifiedExpr_MissingVarName.xq")
        assertThat(prettyPrintASTNode(actual), `is`(expected))
    }

    @Test
    fun testQuantifiedExpr_MissingInKeyword() {
        val expected = loadResource("tests/parser/xquery-1.0/QuantifiedExpr_MissingInKeyword.txt")
        val actual = parseResource("tests/parser/xquery-1.0/QuantifiedExpr_MissingInKeyword.xq")
        assertThat(prettyPrintASTNode(actual), `is`(expected))
    }

    @Test
    fun testQuantifiedExpr_MissingInExpr() {
        val expected = loadResource("tests/parser/xquery-1.0/QuantifiedExpr_MissingInExpr.txt")
        val actual = parseResource("tests/parser/xquery-1.0/QuantifiedExpr_MissingInExpr.xq")
        assertThat(prettyPrintASTNode(actual), `is`(expected))
    }

    @Test
    fun testQuantifiedExpr_MissingSatisfiesKeyword() {
        val expected = loadResource("tests/parser/xquery-1.0/QuantifiedExpr_MissingSatisfiesKeyword.txt")
        val actual = parseResource("tests/parser/xquery-1.0/QuantifiedExpr_MissingSatisfiesKeyword.xq")
        assertThat(prettyPrintASTNode(actual), `is`(expected))
    }

    @Test
    fun testQuantifiedExpr_MissingSatisfiesExpr() {
        val expected = loadResource("tests/parser/xquery-1.0/QuantifiedExpr_MissingSatisfiesExpr.txt")
        val actual = parseResource("tests/parser/xquery-1.0/QuantifiedExpr_MissingSatisfiesExpr.xq")
        assertThat(prettyPrintASTNode(actual), `is`(expected))
    }

    @Test
    fun testQuantifiedExpr_TypeDeclaration() {
        val expected = loadResource("tests/parser/xquery-1.0/QuantifiedExpr_TypeDeclaration.txt")
        val actual = parseResource("tests/parser/xquery-1.0/QuantifiedExpr_TypeDeclaration.xq")
        assertThat(prettyPrintASTNode(actual), `is`(expected))
    }

    @Test
    fun testQuantifiedExpr_MultipleVarName() {
        val expected = loadResource("tests/parser/xquery-1.0/QuantifiedExpr_MultipleVarName.txt")
        val actual = parseResource("tests/parser/xquery-1.0/QuantifiedExpr_MultipleVarName.xq")
        assertThat(prettyPrintASTNode(actual), `is`(expected))
    }

    @Test
    fun testQuantifiedExpr_MultipleVarName_CompactWhitespace() {
        val expected = loadResource("tests/parser/xquery-1.0/QuantifiedExpr_MultipleVarName_CompactWhitespace.txt")
        val actual = parseResource("tests/parser/xquery-1.0/QuantifiedExpr_MultipleVarName_CompactWhitespace.xq")
        assertThat(prettyPrintASTNode(actual), `is`(expected))
    }

    @Test
    fun testQuantifiedExpr_MultipleVarName_MissingVarIndicator() {
        val expected = loadResource("tests/parser/xquery-1.0/QuantifiedExpr_MultipleVarName_MissingVarIndicator.txt")
        val actual = parseResource("tests/parser/xquery-1.0/QuantifiedExpr_MultipleVarName_MissingVarIndicator.xq")
        assertThat(prettyPrintASTNode(actual), `is`(expected))
    }

    // endregion
    // region XQuery 1.0 :: TypeswitchExpr

    @Test
    fun testTypeswitchExpr() {
        val expected = loadResource("tests/parser/xquery-1.0/TypeswitchExpr.txt")
        val actual = parseResource("tests/parser/xquery-1.0/TypeswitchExpr.xq")
        assertThat(prettyPrintASTNode(actual), `is`(expected))
    }

    @Test
    fun testTypeswitchExpr_CompactWhitespace() {
        val expected = loadResource("tests/parser/xquery-1.0/TypeswitchExpr_CompactWhitespace.txt")
        val actual = parseResource("tests/parser/xquery-1.0/TypeswitchExpr_CompactWhitespace.xq")
        assertThat(prettyPrintASTNode(actual), `is`(expected))
    }

    @Test
    fun testTypeswitchExpr_MissingTypeExpr() {
        val expected = loadResource("tests/parser/xquery-1.0/TypeswitchExpr_MissingTypeExpr.txt")
        val actual = parseResource("tests/parser/xquery-1.0/TypeswitchExpr_MissingTypeExpr.xq")
        assertThat(prettyPrintASTNode(actual), `is`(expected))
    }

    @Test
    fun testTypeswitchExpr_MissingClosingParenthesis() {
        val expected = loadResource("tests/parser/xquery-1.0/TypeswitchExpr_MissingClosingParenthesis.txt")
        val actual = parseResource("tests/parser/xquery-1.0/TypeswitchExpr_MissingClosingParenthesis.xq")
        assertThat(prettyPrintASTNode(actual), `is`(expected))
    }

    @Test
    fun testTypeswitchExpr_MissingCaseClause() {
        val expected = loadResource("tests/parser/xquery-1.0/TypeswitchExpr_MissingCaseClause.txt")
        val actual = parseResource("tests/parser/xquery-1.0/TypeswitchExpr_MissingCaseClause.xq")
        assertThat(prettyPrintASTNode(actual), `is`(expected))
    }

    @Test
    fun testTypeswitchExpr_MissingDefaultKeyword() {
        val expected = loadResource("tests/parser/xquery-1.0/TypeswitchExpr_MissingDefaultKeyword.txt")
        val actual = parseResource("tests/parser/xquery-1.0/TypeswitchExpr_MissingDefaultKeyword.xq")
        assertThat(prettyPrintASTNode(actual), `is`(expected))
    }

    @Test
    fun testTypeswitchExpr_MissingReturnKeyword() {
        val expected = loadResource("tests/parser/xquery-1.0/TypeswitchExpr_MissingReturnKeyword.txt")
        val actual = parseResource("tests/parser/xquery-1.0/TypeswitchExpr_MissingReturnKeyword.xq")
        assertThat(prettyPrintASTNode(actual), `is`(expected))
    }

    @Test
    fun testTypeswitchExpr_MissingReturnExpr() {
        val expected = loadResource("tests/parser/xquery-1.0/TypeswitchExpr_MissingReturnExpr.txt")
        val actual = parseResource("tests/parser/xquery-1.0/TypeswitchExpr_MissingReturnExpr.xq")
        assertThat(prettyPrintASTNode(actual), `is`(expected))
    }

    @Test
    fun testTypeswitchExpr_MultipleCaseClause() {
        val expected = loadResource("tests/parser/xquery-1.0/TypeswitchExpr_MultipleCaseClause.txt")
        val actual = parseResource("tests/parser/xquery-1.0/TypeswitchExpr_MultipleCaseClause.xq")
        assertThat(prettyPrintASTNode(actual), `is`(expected))
    }

    @Test
    fun testTypeswitchExpr_Variable() {
        val expected = loadResource("tests/parser/xquery-1.0/TypeswitchExpr_Variable.txt")
        val actual = parseResource("tests/parser/xquery-1.0/TypeswitchExpr_Variable.xq")
        assertThat(prettyPrintASTNode(actual), `is`(expected))
    }

    @Test
    fun testTypeswitchExpr_Variable_CompactWhitespace() {
        val expected = loadResource("tests/parser/xquery-1.0/TypeswitchExpr_Variable_CompactWhitespace.txt")
        val actual = parseResource("tests/parser/xquery-1.0/TypeswitchExpr_Variable_CompactWhitespace.xq")
        assertThat(prettyPrintASTNode(actual), `is`(expected))
    }

    @Test
    fun testTypeswitchExpr_Variable_MissingVarName() {
        val expected = loadResource("tests/parser/xquery-1.0/TypeswitchExpr_Variable_MissingVarName.txt")
        val actual = parseResource("tests/parser/xquery-1.0/TypeswitchExpr_Variable_MissingVarName.xq")
        assertThat(prettyPrintASTNode(actual), `is`(expected))
    }

    // endregion
    // region XQuery 1.0 :: CaseClause + TypeswitchExpr

    @Test
    fun testCaseClauseExpr() {
        val expected = loadResource("tests/parser/xquery-1.0/TypeswitchExpr.txt")
        val actual = parseResource("tests/parser/xquery-1.0/TypeswitchExpr.xq")
        assertThat(prettyPrintASTNode(actual), `is`(expected))
    }

    @Test
    fun testCaseClauseExpr_CompactWhitespace() {
        val expected = loadResource("tests/parser/xquery-1.0/TypeswitchExpr_CompactWhitespace.txt")
        val actual = parseResource("tests/parser/xquery-1.0/TypeswitchExpr_CompactWhitespace.xq")
        assertThat(prettyPrintASTNode(actual), `is`(expected))
    }

    @Test
    fun testCaseClauseExpr_MissingSequenceType() {
        val expected = loadResource("tests/parser/xquery-1.0/CaseClause_MissingSequenceType.txt")
        val actual = parseResource("tests/parser/xquery-1.0/CaseClause_MissingSequenceType.xq")
        assertThat(prettyPrintASTNode(actual), `is`(expected))
    }

    @Test
    fun testCaseClauseExpr_MissingReturnKeyword() {
        val expected = loadResource("tests/parser/xquery-1.0/CaseClause_MissingReturnKeyword.txt")
        val actual = parseResource("tests/parser/xquery-1.0/CaseClause_MissingReturnKeyword.xq")
        assertThat(prettyPrintASTNode(actual), `is`(expected))
    }

    @Test
    fun testCaseClauseExpr_MissingExpr() {
        val expected = loadResource("tests/parser/xquery-1.0/CaseClause_MissingExpr.txt")
        val actual = parseResource("tests/parser/xquery-1.0/CaseClause_MissingExpr.xq")
        assertThat(prettyPrintASTNode(actual), `is`(expected))
    }

    @Test
    fun testCaseClauseExpr_Variable() {
        val expected = loadResource("tests/parser/xquery-1.0/CaseClause_Variable.txt")
        val actual = parseResource("tests/parser/xquery-1.0/CaseClause_Variable.xq")
        assertThat(prettyPrintASTNode(actual), `is`(expected))
    }

    @Test
    fun testCaseClauseExpr_Variable_MissingAsKeyword() {
        val expected = loadResource("tests/parser/xquery-1.0/CaseClause_Variable_MissingAsKeyword.txt")
        val actual = parseResource("tests/parser/xquery-1.0/CaseClause_Variable_MissingAsKeyword.xq")
        assertThat(prettyPrintASTNode(actual), `is`(expected))
    }

    @Test
    fun testCaseClauseExpr_Variable_MissingVarName() {
        val expected = loadResource("tests/parser/xquery-1.0/CaseClause_Variable_MissingVarName.txt")
        val actual = parseResource("tests/parser/xquery-1.0/CaseClause_Variable_MissingVarName.xq")
        assertThat(prettyPrintASTNode(actual), `is`(expected))
    }

    // endregion
    // region XQuery 1.0 :: IfExpr

    @Test
    fun testIfExpr() {
        val expected = loadResource("tests/parser/xquery-1.0/IfExpr.txt")
        val actual = parseResource("tests/parser/xquery-1.0/IfExpr.xq")
        assertThat(prettyPrintASTNode(actual), `is`(expected))
    }

    @Test
    fun testIfExpr_CompactWhitespace() {
        val expected = loadResource("tests/parser/xquery-1.0/IfExpr_CompactWhitespace.txt")
        val actual = parseResource("tests/parser/xquery-1.0/IfExpr_CompactWhitespace.xq")
        assertThat(prettyPrintASTNode(actual), `is`(expected))
    }

    @Test
    fun testIfExpr_MissingCondExpr() {
        val expected = loadResource("tests/parser/xquery-1.0/IfExpr_MissingCondExpr.txt")
        val actual = parseResource("tests/parser/xquery-1.0/IfExpr_MissingCondExpr.xq")
        assertThat(prettyPrintASTNode(actual), `is`(expected))
    }

    @Test
    fun testIfExpr_MissingClosingBrace() {
        val expected = loadResource("tests/parser/xquery-1.0/IfExpr_MissingClosingBrace.txt")
        val actual = parseResource("tests/parser/xquery-1.0/IfExpr_MissingClosingBrace.xq")
        assertThat(prettyPrintASTNode(actual), `is`(expected))
    }

    @Test
    fun testIfExpr_MissingThenKeyword() {
        val expected = loadResource("tests/parser/xquery-1.0/IfExpr_MissingThenKeyword.txt")
        val actual = parseResource("tests/parser/xquery-1.0/IfExpr_MissingThenKeyword.xq")
        assertThat(prettyPrintASTNode(actual), `is`(expected))
    }

    @Test
    fun testIfExpr_MissingThenExpr() {
        val expected = loadResource("tests/parser/xquery-1.0/IfExpr_MissingThenExpr.txt")
        val actual = parseResource("tests/parser/xquery-1.0/IfExpr_MissingThenExpr.xq")
        assertThat(prettyPrintASTNode(actual), `is`(expected))
    }

    @Test
    fun testIfExpr_MissingElseKeyword() {
        val expected = loadResource("tests/parser/xquery-1.0/IfExpr_MissingElseKeyword.txt")
        val actual = parseResource("tests/parser/xquery-1.0/IfExpr_MissingElseKeyword.xq")
        assertThat(prettyPrintASTNode(actual), `is`(expected))
    }

    @Test
    fun testIfExpr_MissingElseExpr() {
        val expected = loadResource("tests/parser/xquery-1.0/IfExpr_MissingElseExpr.txt")
        val actual = parseResource("tests/parser/xquery-1.0/IfExpr_MissingElseExpr.xq")
        assertThat(prettyPrintASTNode(actual), `is`(expected))
    }

    // endregion
    // region XQuery 1.0 :: OrExpr

    @Test
    fun testOrExpr() {
        val expected = loadResource("tests/parser/xquery-1.0/OrExpr.txt")
        val actual = parseResource("tests/parser/xquery-1.0/OrExpr.xq")
        assertThat(prettyPrintASTNode(actual), `is`(expected))
    }

    @Test
    fun testOrExpr_MissingAndExpr() {
        val expected = loadResource("tests/parser/xquery-1.0/OrExpr_MissingAndExpr.txt")
        val actual = parseResource("tests/parser/xquery-1.0/OrExpr_MissingAndExpr.xq")
        assertThat(prettyPrintASTNode(actual), `is`(expected))
    }

    @Test
    fun testOrExpr_Multiple() {
        val expected = loadResource("tests/parser/xquery-1.0/OrExpr_Multiple.txt")
        val actual = parseResource("tests/parser/xquery-1.0/OrExpr_Multiple.xq")
        assertThat(prettyPrintASTNode(actual), `is`(expected))
    }

    // endregion
    // region XQuery 1.0 :: AndExpr

    @Test
    fun testAndExpr() {
        val expected = loadResource("tests/parser/xquery-1.0/AndExpr.txt")
        val actual = parseResource("tests/parser/xquery-1.0/AndExpr.xq")
        assertThat(prettyPrintASTNode(actual), `is`(expected))
    }

    @Test
    fun testAndExpr_MissingComparisonExpr() {
        val expected = loadResource("tests/parser/xquery-1.0/AndExpr_MissingComparisonExpr.txt")
        val actual = parseResource("tests/parser/xquery-1.0/AndExpr_MissingComparisonExpr.xq")
        assertThat(prettyPrintASTNode(actual), `is`(expected))
    }

    @Test
    fun testAndExpr_Multiple() {
        val expected = loadResource("tests/parser/xquery-1.0/AndExpr_Multiple.txt")
        val actual = parseResource("tests/parser/xquery-1.0/AndExpr_Multiple.xq")
        assertThat(prettyPrintASTNode(actual), `is`(expected))
    }

    // endregion
    // region XQuery 1.0 :: ComparisonExpr + GeneralComp

    @Test
    fun testComparisonExpr_GeneralComp() {
        val expected = loadResource("tests/parser/xquery-1.0/ComparisonExpr_GeneralComp.txt")
        val actual = parseResource("tests/parser/xquery-1.0/ComparisonExpr_GeneralComp.xq")
        assertThat(prettyPrintASTNode(actual), `is`(expected))
    }

    @Test
    fun testComparisonExpr_GeneralComp_CompactWhitespace() {
        val expected = loadResource("tests/parser/xquery-1.0/ComparisonExpr_GeneralComp_CompactWhitespace.txt")
        val actual = parseResource("tests/parser/xquery-1.0/ComparisonExpr_GeneralComp_CompactWhitespace.xq")
        assertThat(prettyPrintASTNode(actual), `is`(expected))
    }

    @Test
    fun testComparisonExpr_GeneralComp_MissingRangeExpr() {
        val expected = loadResource("tests/parser/xquery-1.0/ComparisonExpr_GeneralComp_MissingRangeExpr.txt")
        val actual = parseResource("tests/parser/xquery-1.0/ComparisonExpr_GeneralComp_MissingRangeExpr.xq")
        assertThat(prettyPrintASTNode(actual), `is`(expected))
    }

    // endregion
    // region XQuery 1.0 :: ComparisonExpr + ValueComp

    @Test
    fun testComparisonExpr_ValueComp() {
        val expected = loadResource("tests/parser/xquery-1.0/ComparisonExpr_ValueComp.txt")
        val actual = parseResource("tests/parser/xquery-1.0/ComparisonExpr_ValueComp.xq")
        assertThat(prettyPrintASTNode(actual), `is`(expected))
    }

    @Test
    fun testComparisonExpr_ValueComp_MissingRangeExpr() {
        val expected = loadResource("tests/parser/xquery-1.0/ComparisonExpr_ValueComp_MissingRangeExpr.txt")
        val actual = parseResource("tests/parser/xquery-1.0/ComparisonExpr_ValueComp_MissingRangeExpr.xq")
        assertThat(prettyPrintASTNode(actual), `is`(expected))
    }

    // endregion
    // region XQuery 1.0 :: ComparisonExpr + NodeComp

    @Test
    fun testComparisonExpr_NodeComp() {
        val expected = loadResource("tests/parser/xquery-1.0/ComparisonExpr_NodeComp.txt")
        val actual = parseResource("tests/parser/xquery-1.0/ComparisonExpr_NodeComp.xq")
        assertThat(prettyPrintASTNode(actual), `is`(expected))
    }

    @Test
    fun testComparisonExpr_NodeComp_CompactWhitespace() {
        val expected = loadResource("tests/parser/xquery-1.0/ComparisonExpr_NodeComp_CompactWhitespace.txt")
        val actual = parseResource("tests/parser/xquery-1.0/ComparisonExpr_NodeComp_CompactWhitespace.xq")
        assertThat(prettyPrintASTNode(actual), `is`(expected))
    }

    @Test
    fun testComparisonExpr_NodeComp_MissingRangeExpr() {
        val expected = loadResource("tests/parser/xquery-1.0/ComparisonExpr_NodeComp_MissingRangeExpr.txt")
        val actual = parseResource("tests/parser/xquery-1.0/ComparisonExpr_NodeComp_MissingRangeExpr.xq")
        assertThat(prettyPrintASTNode(actual), `is`(expected))
    }

    // endregion
    // region XQuery 1.0 :: RangeExpr

    @Test
    fun testRangeExpr() {
        val expected = loadResource("tests/parser/xquery-1.0/RangeExpr.txt")
        val actual = parseResource("tests/parser/xquery-1.0/RangeExpr.xq")
        assertThat(prettyPrintASTNode(actual), `is`(expected))
    }

    @Test
    fun testRangeExpr_MissingAdditiveExpr() {
        val expected = loadResource("tests/parser/xquery-1.0/RangeExpr_MissingAdditiveExpr.txt")
        val actual = parseResource("tests/parser/xquery-1.0/RangeExpr_MissingAdditiveExpr.xq")
        assertThat(prettyPrintASTNode(actual), `is`(expected))
    }

    // endregion
    // region XQuery 1.0 :: AdditiveExpr

    @Test
    fun testAdditiveExpr() {
        val expected = loadResource("tests/parser/xquery-1.0/AdditiveExpr.txt")
        val actual = parseResource("tests/parser/xquery-1.0/AdditiveExpr.xq")
        assertThat(prettyPrintASTNode(actual), `is`(expected))
    }

    @Test
    fun testAdditiveExpr_CompactWhitespace() {
        val expected = loadResource("tests/parser/xquery-1.0/AdditiveExpr_CompactWhitespace.txt")
        val actual = parseResource("tests/parser/xquery-1.0/AdditiveExpr_CompactWhitespace.xq")
        assertThat(prettyPrintASTNode(actual), `is`(expected))
    }

    @Test
    fun testAdditiveExpr_MissingMultiplicativeExpr() {
        val expected = loadResource("tests/parser/xquery-1.0/AdditiveExpr_MissingMultiplicativeExpr.txt")
        val actual = parseResource("tests/parser/xquery-1.0/AdditiveExpr_MissingMultiplicativeExpr.xq")
        assertThat(prettyPrintASTNode(actual), `is`(expected))
    }

    @Test
    fun testAdditiveExpr_Multiple() {
        val expected = loadResource("tests/parser/xquery-1.0/AdditiveExpr_Multiple.txt")
        val actual = parseResource("tests/parser/xquery-1.0/AdditiveExpr_Multiple.xq")
        assertThat(prettyPrintASTNode(actual), `is`(expected))
    }

    // endregion
    // region XQuery 1.0 :: MultiplicativeExpr

    @Test
    fun testMultiplicativeExpr() {
        val expected = loadResource("tests/parser/xquery-1.0/MultiplicativeExpr.txt")
        val actual = parseResource("tests/parser/xquery-1.0/MultiplicativeExpr.xq")
        assertThat(prettyPrintASTNode(actual), `is`(expected))
    }

    @Test
    fun testMultiplicativeExpr_CompactWhitespace() {
        val expected = loadResource("tests/parser/xquery-1.0/MultiplicativeExpr_CompactWhitespace.txt")
        val actual = parseResource("tests/parser/xquery-1.0/MultiplicativeExpr_CompactWhitespace.xq")
        assertThat(prettyPrintASTNode(actual), `is`(expected))
    }

    @Test
    fun testMultiplicativeExpr_MissingUnionExpr() {
        val expected = loadResource("tests/parser/xquery-1.0/MultiplicativeExpr_MissingUnionExpr.txt")
        val actual = parseResource("tests/parser/xquery-1.0/MultiplicativeExpr_MissingUnionExpr.xq")
        assertThat(prettyPrintASTNode(actual), `is`(expected))
    }

    @Test
    fun testMultiplicativeExpr_Multiple() {
        val expected = loadResource("tests/parser/xquery-1.0/MultiplicativeExpr_Multiple.txt")
        val actual = parseResource("tests/parser/xquery-1.0/MultiplicativeExpr_Multiple.xq")
        assertThat(prettyPrintASTNode(actual), `is`(expected))
    }

    // endregion
    // region XQuery 1.0 :: UnionExpr

    @Test
    fun testUnionExpr() {
        val expected = loadResource("tests/parser/xquery-1.0/UnionExpr.txt")
        val actual = parseResource("tests/parser/xquery-1.0/UnionExpr.xq")
        assertThat(prettyPrintASTNode(actual), `is`(expected))
    }

    @Test
    fun testUnionExpr_CompactWhitespace() {
        val expected = loadResource("tests/parser/xquery-1.0/UnionExpr_CompactWhitespace.txt")
        val actual = parseResource("tests/parser/xquery-1.0/UnionExpr_CompactWhitespace.xq")
        assertThat(prettyPrintASTNode(actual), `is`(expected))
    }

    @Test
    fun testUnionExpr_MissingIntersectExceptExpr() {
        val expected = loadResource("tests/parser/xquery-1.0/UnionExpr_MissingIntersectExceptExpr.txt")
        val actual = parseResource("tests/parser/xquery-1.0/UnionExpr_MissingIntersectExceptExpr.xq")
        assertThat(prettyPrintASTNode(actual), `is`(expected))
    }

    @Test
    fun testUnionExpr_Multiple() {
        val expected = loadResource("tests/parser/xquery-1.0/UnionExpr_Multiple.txt")
        val actual = parseResource("tests/parser/xquery-1.0/UnionExpr_Multiple.xq")
        assertThat(prettyPrintASTNode(actual), `is`(expected))
    }

    // endregion
    // region XQuery 1.0 :: IntersectExceptExpr

    @Test
    fun testIntersectExceptExpr_Intersect() {
        val expected = loadResource("tests/parser/xquery-1.0/IntersectExceptExpr_Intersect.txt")
        val actual = parseResource("tests/parser/xquery-1.0/IntersectExceptExpr_Intersect.xq")
        assertThat(prettyPrintASTNode(actual), `is`(expected))
    }

    @Test
    fun testIntersectExceptExpr_Intersect_MissingInstanceofExpr() {
        val expected = loadResource("tests/parser/xquery-1.0/IntersectExceptExpr_Intersect_MissingInstanceofExpr.txt")
        val actual = parseResource("tests/parser/xquery-1.0/IntersectExceptExpr_Intersect_MissingInstanceofExpr.xq")
        assertThat(prettyPrintASTNode(actual), `is`(expected))
    }

    @Test
    fun testIntersectExceptExpr_Except() {
        val expected = loadResource("tests/parser/xquery-1.0/IntersectExceptExpr_Except.txt")
        val actual = parseResource("tests/parser/xquery-1.0/IntersectExceptExpr_Except.xq")
        assertThat(prettyPrintASTNode(actual), `is`(expected))
    }

    @Test
    fun testIntersectExceptExpr_Except_MissingInstanceofExpr() {
        val expected = loadResource("tests/parser/xquery-1.0/IntersectExceptExpr_Except_MissingInstanceofExpr.txt")
        val actual = parseResource("tests/parser/xquery-1.0/IntersectExceptExpr_Except_MissingInstanceofExpr.xq")
        assertThat(prettyPrintASTNode(actual), `is`(expected))
    }

    @Test
    fun testIntersectExceptExpr_Multiple() {
        val expected = loadResource("tests/parser/xquery-1.0/IntersectExceptExpr_Multiple.txt")
        val actual = parseResource("tests/parser/xquery-1.0/IntersectExceptExpr_Multiple.xq")
        assertThat(prettyPrintASTNode(actual), `is`(expected))
    }

    // endregion
    // region XQuery 1.0 :: InstanceofExpr

    @Test
    fun testInstanceofExpr() {
        val expected = loadResource("tests/parser/xquery-1.0/InstanceofExpr.txt")
        val actual = parseResource("tests/parser/xquery-1.0/InstanceofExpr.xq")
        assertThat(prettyPrintASTNode(actual), `is`(expected))
    }

    @Test
    fun testInstanceofExpr_MissingInstanceKeyword() {
        val expected = loadResource("tests/parser/xquery-1.0/InstanceofExpr_MissingInstanceKeyword.txt")
        val actual = parseResource("tests/parser/xquery-1.0/InstanceofExpr_MissingInstanceKeyword.xq")
        assertThat(prettyPrintASTNode(actual), `is`(expected))
    }

    @Test
    fun testInstanceofExpr_MissingOfKeyword() {
        val expected = loadResource("tests/parser/xquery-1.0/InstanceofExpr_MissingOfKeyword.txt")
        val actual = parseResource("tests/parser/xquery-1.0/InstanceofExpr_MissingOfKeyword.xq")
        assertThat(prettyPrintASTNode(actual), `is`(expected))
    }

    @Test
    fun testInstanceofExpr_MissingSingleType() {
        val expected = loadResource("tests/parser/xquery-1.0/InstanceofExpr_MissingSingleType.txt")
        val actual = parseResource("tests/parser/xquery-1.0/InstanceofExpr_MissingSingleType.xq")
        assertThat(prettyPrintASTNode(actual), `is`(expected))
    }

    // endregion
    // region XQuery 1.0 :: TreatExpr

    @Test
    fun testTreatExpr() {
        val expected = loadResource("tests/parser/xquery-1.0/TreatExpr.txt")
        val actual = parseResource("tests/parser/xquery-1.0/TreatExpr.xq")
        assertThat(prettyPrintASTNode(actual), `is`(expected))
    }

    @Test
    fun testTreatExpr_MissingTreatKeyword() {
        val expected = loadResource("tests/parser/xquery-1.0/CastExpr_MissingCastKeyword.txt")
        val actual = parseResource("tests/parser/xquery-1.0/CastExpr_MissingCastKeyword.xq")
        assertThat(prettyPrintASTNode(actual), `is`(expected))
    }

    @Test
    fun testTreatExpr_MissingAsKeyword() {
        val expected = loadResource("tests/parser/xquery-1.0/TreatExpr_MissingAsKeyword.txt")
        val actual = parseResource("tests/parser/xquery-1.0/TreatExpr_MissingAsKeyword.xq")
        assertThat(prettyPrintASTNode(actual), `is`(expected))
    }

    @Test
    fun testTreatExpr_MissingSingleType() {
        val expected = loadResource("tests/parser/xquery-1.0/TreatExpr_MissingSingleType.txt")
        val actual = parseResource("tests/parser/xquery-1.0/TreatExpr_MissingSingleType.xq")
        assertThat(prettyPrintASTNode(actual), `is`(expected))
    }

    // endregion
    // region XQuery 1.0 :: CastableExpr

    @Test
    fun testCastableExpr() {
        val expected = loadResource("tests/parser/xquery-1.0/CastableExpr.txt")
        val actual = parseResource("tests/parser/xquery-1.0/CastableExpr.xq")
        assertThat(prettyPrintASTNode(actual), `is`(expected))
    }

    @Test
    fun testCastableExpr_MissingCastableKeyword() {
        val expected = loadResource("tests/parser/xquery-1.0/CastExpr_MissingCastKeyword.txt")
        val actual = parseResource("tests/parser/xquery-1.0/CastExpr_MissingCastKeyword.xq")
        assertThat(prettyPrintASTNode(actual), `is`(expected))
    }

    @Test
    fun testCastableExpr_MissingAsKeyword() {
        val expected = loadResource("tests/parser/xquery-1.0/CastableExpr_MissingAsKeyword.txt")
        val actual = parseResource("tests/parser/xquery-1.0/CastableExpr_MissingAsKeyword.xq")
        assertThat(prettyPrintASTNode(actual), `is`(expected))
    }

    @Test
    fun testCastableExpr_MissingSingleType() {
        val expected = loadResource("tests/parser/xquery-1.0/CastableExpr_MissingSingleType.txt")
        val actual = parseResource("tests/parser/xquery-1.0/CastableExpr_MissingSingleType.xq")
        assertThat(prettyPrintASTNode(actual), `is`(expected))
    }

    // endregion
    // region XQuery 1.0 :: CastExpr

    @Test
    fun testCastExpr() {
        val expected = loadResource("tests/parser/xquery-1.0/CastExpr.txt")
        val actual = parseResource("tests/parser/xquery-1.0/CastExpr.xq")
        assertThat(prettyPrintASTNode(actual), `is`(expected))
    }

    @Test
    fun testCastExpr_MissingCastKeyword() {
        val expected = loadResource("tests/parser/xquery-1.0/CastExpr_MissingCastKeyword.txt")
        val actual = parseResource("tests/parser/xquery-1.0/CastExpr_MissingCastKeyword.xq")
        assertThat(prettyPrintASTNode(actual), `is`(expected))
    }

    @Test
    fun testCastExpr_MissingAsKeyword() {
        val expected = loadResource("tests/parser/xquery-1.0/CastExpr_MissingAsKeyword.txt")
        val actual = parseResource("tests/parser/xquery-1.0/CastExpr_MissingAsKeyword.xq")
        assertThat(prettyPrintASTNode(actual), `is`(expected))
    }

    @Test
    fun testCastExpr_MissingSingleType() {
        val expected = loadResource("tests/parser/xquery-1.0/CastExpr_MissingSingleType.txt")
        val actual = parseResource("tests/parser/xquery-1.0/CastExpr_MissingSingleType.xq")
        assertThat(prettyPrintASTNode(actual), `is`(expected))
    }

    // endregion
    // region XQuery 1.0 :: UnaryExpr

    @Test
    fun testUnaryExpr() {
        val expected = loadResource("tests/parser/xquery-1.0/UnaryExpr.txt")
        val actual = parseResource("tests/parser/xquery-1.0/UnaryExpr.xq")
        assertThat(prettyPrintASTNode(actual), `is`(expected))
    }

    @Test
    fun testUnaryExpr_CompactWhitespace() {
        val expected = loadResource("tests/parser/xquery-1.0/UnaryExpr_CompactWhitespace.txt")
        val actual = parseResource("tests/parser/xquery-1.0/UnaryExpr_CompactWhitespace.xq")
        assertThat(prettyPrintASTNode(actual), `is`(expected))
    }

    @Test
    fun testUnaryExpr_Multiple() {
        val expected = loadResource("tests/parser/xquery-1.0/UnaryExpr_Multiple.txt")
        val actual = parseResource("tests/parser/xquery-1.0/UnaryExpr_Multiple.xq")
        assertThat(prettyPrintASTNode(actual), `is`(expected))
    }

    @Test
    fun testUnaryExpr_Multiple_CompactWhitespace() {
        val expected = loadResource("tests/parser/xquery-1.0/UnaryExpr_Multiple_CompactWhitespace.txt")
        val actual = parseResource("tests/parser/xquery-1.0/UnaryExpr_Multiple_CompactWhitespace.xq")
        assertThat(prettyPrintASTNode(actual), `is`(expected))
    }

    @Test
    fun testUnaryExpr_Mixed() {
        val expected = loadResource("tests/parser/xquery-1.0/UnaryExpr_Mixed.txt")
        val actual = parseResource("tests/parser/xquery-1.0/UnaryExpr_Mixed.xq")
        assertThat(prettyPrintASTNode(actual), `is`(expected))
    }

    @Test
    fun testUnaryExpr_Mixed_CompactWhitespace() {
        val expected = loadResource("tests/parser/xquery-1.0/UnaryExpr_Mixed_CompactWhitespace.txt")
        val actual = parseResource("tests/parser/xquery-1.0/UnaryExpr_Mixed_CompactWhitespace.xq")
        assertThat(prettyPrintASTNode(actual), `is`(expected))
    }

    @Test
    fun testUnaryExpr_MissingValueExpr() {
        val expected = loadResource("tests/parser/xquery-1.0/UnaryExpr_MissingValueExpr.txt")
        val actual = parseResource("tests/parser/xquery-1.0/UnaryExpr_MissingValueExpr.xq")
        assertThat(prettyPrintASTNode(actual), `is`(expected))
    }

    // endregion
    // region XQuery 1.0 :: ValidateExpr + ValidationMode

    @Test
    fun testValidateExpr() {
        val expected = loadResource("tests/parser/xquery-1.0/ValidateExpr.txt")
        val actual = parseResource("tests/parser/xquery-1.0/ValidateExpr.xq")
        assertThat(prettyPrintASTNode(actual), `is`(expected))
    }

    @Test
    fun testValidateExpr_CompactWhitespace() {
        val expected = loadResource("tests/parser/xquery-1.0/ValidateExpr_CompactWhitespace.txt")
        val actual = parseResource("tests/parser/xquery-1.0/ValidateExpr_CompactWhitespace.xq")
        assertThat(prettyPrintASTNode(actual), `is`(expected))
    }

    @Test
    fun testValidateExpr_ValidationMode() {
        val expected = loadResource("tests/parser/xquery-1.0/ValidateExpr_ValidationMode.txt")
        val actual = parseResource("tests/parser/xquery-1.0/ValidateExpr_ValidationMode.xq")
        assertThat(prettyPrintASTNode(actual), `is`(expected))
    }

    @Test
    fun testValidateExpr_ValidationMode_CompactWhitespace() {
        val expected = loadResource("tests/parser/xquery-1.0/ValidateExpr_ValidationMode_CompactWhitespace.txt")
        val actual = parseResource("tests/parser/xquery-1.0/ValidateExpr_ValidationMode_CompactWhitespace.xq")
        assertThat(prettyPrintASTNode(actual), `is`(expected))
    }

    @Test
    fun testValidateExpr_ValidationMode_MissingOpeningBrace() {
        val expected = loadResource("tests/parser/xquery-1.0/ValidateExpr_ValidationMode_MissingOpeningBrace.txt")
        val actual = parseResource("tests/parser/xquery-1.0/ValidateExpr_ValidationMode_MissingOpeningBrace.xq")
        assertThat(prettyPrintASTNode(actual), `is`(expected))
    }

    @Test
    fun testValidateExpr_MissingClosingBrace() {
        val expected = loadResource("tests/parser/xquery-1.0/ValidateExpr_MissingClosingBrace.txt")
        val actual = parseResource("tests/parser/xquery-1.0/ValidateExpr_MissingClosingBrace.xq")
        assertThat(prettyPrintASTNode(actual), `is`(expected))
    }

    // endregion
    // region XQuery 1.0 :: ExtensionExpr

    @Test
    fun testExtensionExpr() {
        val expected = loadResource("tests/parser/xquery-1.0/ExtensionExpr.txt")
        val actual = parseResource("tests/parser/xquery-1.0/ExtensionExpr.xq")
        assertThat(prettyPrintASTNode(actual), `is`(expected))
    }

    @Test
    fun testExtensionExpr_CompactWhitespace() {
        val expected = loadResource("tests/parser/xquery-1.0/ExtensionExpr_CompactWhitespace.txt")
        val actual = parseResource("tests/parser/xquery-1.0/ExtensionExpr_CompactWhitespace.xq")
        assertThat(prettyPrintASTNode(actual), `is`(expected))
    }

    @Test
    fun testExtensionExpr_MissingOpeningBrace() {
        val expected = loadResource("tests/parser/xquery-1.0/ExtensionExpr_MissingOpeningBrace.txt")
        val actual = parseResource("tests/parser/xquery-1.0/ExtensionExpr_MissingOpeningBrace.xq")
        assertThat(prettyPrintASTNode(actual), `is`(expected))
    }

    @Test
    fun testExtensionExpr_EmptyExpr() {
        val expected = loadResource("tests/parser/xquery-1.0/ExtensionExpr_EmptyExpr.txt")
        val actual = parseResource("tests/parser/xquery-1.0/ExtensionExpr_EmptyExpr.xq")
        assertThat(prettyPrintASTNode(actual), `is`(expected))
    }

    @Test
    fun testExtensionExpr_MissingClosingBrace() {
        val expected = loadResource("tests/parser/xquery-1.0/ExtensionExpr_MissingClosingBrace.txt")
        val actual = parseResource("tests/parser/xquery-1.0/ExtensionExpr_MissingClosingBrace.xq")
        assertThat(prettyPrintASTNode(actual), `is`(expected))
    }

    @Test
    fun testExtensionExpr_MultiplePragmas() {
        val expected = loadResource("tests/parser/xquery-1.0/ExtensionExpr_MultiplePragmas.txt")
        val actual = parseResource("tests/parser/xquery-1.0/ExtensionExpr_MultiplePragmas.xq")
        assertThat(prettyPrintASTNode(actual), `is`(expected))
    }

    @Test
    fun testExtensionExpr_MultiplePragmas_CompactWhitespace() {
        val expected = loadResource("tests/parser/xquery-1.0/ExtensionExpr_MultiplePragmas_CompactWhitespace.txt")
        val actual = parseResource("tests/parser/xquery-1.0/ExtensionExpr_MultiplePragmas_CompactWhitespace.xq")
        assertThat(prettyPrintASTNode(actual), `is`(expected))
    }

    // endregion
    // region XQuery 1.0 :: Pragma

    @Test
    fun testPragma() {
        val expected = loadResource("tests/parser/xquery-1.0/ExtensionExpr.txt")
        val actual = parseResource("tests/parser/xquery-1.0/ExtensionExpr.xq")
        assertThat(prettyPrintASTNode(actual), `is`(expected))
    }

    @Test
    fun testPragma_MissingPragmaName() {
        val expected = loadResource("tests/parser/xquery-1.0/Pragma_MissingPragmaName.txt")
        val actual = parseResource("tests/parser/xquery-1.0/Pragma_MissingPragmaName.xq")
        assertThat(prettyPrintASTNode(actual), `is`(expected))
    }

    @Test
    fun testPragma_MissingPragmaContents() {
        // This is invalid according to the XQuery grammar, but is supported by
        // XQuery implementations.
        val expected = loadResource("tests/parser/xquery-1.0/Pragma_MissingPragmaContents.txt")
        val actual = parseResource("tests/parser/xquery-1.0/Pragma_MissingPragmaContents.xq")
        assertThat(prettyPrintASTNode(actual), `is`(expected))
    }

    @Test
    fun testPragma_MissingPragmaContents_CompactWhitespace() {
        // This is valid according to the XQuery grammar.
        val expected = loadResource("tests/parser/xquery-1.0/Pragma_MissingPragmaContents_CompactWhitespace.txt")
        val actual = parseResource("tests/parser/xquery-1.0/Pragma_MissingPragmaContents_CompactWhitespace.xq")
        assertThat(prettyPrintASTNode(actual), `is`(expected))
    }

    @Test
    fun testPragma_UnclosedPragma() {
        val expected = loadResource("tests/parser/xquery-1.0/Pragma_UnclosedPragma.txt")
        val actual = parseResource("tests/parser/xquery-1.0/Pragma_UnclosedPragma.xq")
        assertThat(prettyPrintASTNode(actual), `is`(expected))
    }

    // endregion
    // region XQuery 1.0 :: PathExpr

    @Test
    fun testPathExpr_LeadingForwardSlash() {
        val expected = loadResource("tests/parser/xquery-1.0/PathExpr_LeadingForwardSlash.txt")
        val actual = parseResource("tests/parser/xquery-1.0/PathExpr_LeadingForwardSlash.xq")
        assertThat(prettyPrintASTNode(actual), `is`(expected))
    }

    @Test
    fun testPathExpr_LeadingForwardSlash_CompactWhitespace() {
        val expected = loadResource("tests/parser/xquery-1.0/PathExpr_LeadingForwardSlash_CompactWhitespace.txt")
        val actual = parseResource("tests/parser/xquery-1.0/PathExpr_LeadingForwardSlash_CompactWhitespace.xq")
        assertThat(prettyPrintASTNode(actual), `is`(expected))
    }

    @Test
    fun testPathExpr_LeadingDoubleForwardSlash() {
        val expected = loadResource("tests/parser/xquery-1.0/PathExpr_LeadingDoubleForwardSlash.txt")
        val actual = parseResource("tests/parser/xquery-1.0/PathExpr_LeadingDoubleForwardSlash.xq")
        assertThat(prettyPrintASTNode(actual), `is`(expected))
    }

    @Test
    fun testPathExpr_LeadingDoubleForwardSlash_CompactWhitespace() {
        val expected = loadResource("tests/parser/xquery-1.0/PathExpr_LeadingDoubleForwardSlash_CompactWhitespace.txt")
        val actual = parseResource("tests/parser/xquery-1.0/PathExpr_LeadingDoubleForwardSlash_CompactWhitespace.xq")
        assertThat(prettyPrintASTNode(actual), `is`(expected))
    }

    @Test
    fun testPathExpr_LoneForwardSlash() {
        val expected = loadResource("tests/parser/xquery-1.0/PathExpr_LoneForwardSlash.txt")
        val actual = parseResource("tests/parser/xquery-1.0/PathExpr_LoneForwardSlash.xq")
        assertThat(prettyPrintASTNode(actual), `is`(expected))
    }

    @Test
    fun testPathExpr_LoneDoubleForwardSlash() {
        val expected = loadResource("tests/parser/xquery-1.0/PathExpr_LoneDoubleForwardSlash.txt")
        val actual = parseResource("tests/parser/xquery-1.0/PathExpr_LoneDoubleForwardSlash.xq")
        assertThat(prettyPrintASTNode(actual), `is`(expected))
    }

    // endregion
    // region XQuery 1.0 :: RelativePathExpr

    @Test
    fun testRelativePathExpr() {
        val expected = loadResource("tests/parser/xquery-1.0/RelativePathExpr.txt")
        val actual = parseResource("tests/parser/xquery-1.0/RelativePathExpr.xq")
        assertThat(prettyPrintASTNode(actual), `is`(expected))
    }

    @Test
    fun testRelativePathExpr_CompactWhitespace() {
        val expected = loadResource("tests/parser/xquery-1.0/RelativePathExpr_CompactWhitespace.txt")
        val actual = parseResource("tests/parser/xquery-1.0/RelativePathExpr_CompactWhitespace.xq")
        assertThat(prettyPrintASTNode(actual), `is`(expected))
    }

    @Test
    fun testRelativePathExpr_AllDescendants() {
        val expected = loadResource("tests/parser/xquery-1.0/RelativePathExpr_AllDescendants.txt")
        val actual = parseResource("tests/parser/xquery-1.0/RelativePathExpr_AllDescendants.xq")
        assertThat(prettyPrintASTNode(actual), `is`(expected))
    }

    @Test
    fun testRelativePathExpr_AllDescendants_CompactWhitespace() {
        val expected = loadResource("tests/parser/xquery-1.0/RelativePathExpr_AllDescendants_CompactWhitespace.txt")
        val actual = parseResource("tests/parser/xquery-1.0/RelativePathExpr_AllDescendants_CompactWhitespace.xq")
        assertThat(prettyPrintASTNode(actual), `is`(expected))
    }

    @Test
    fun testRelativePathExpr_MissingStepExpr() {
        val expected = loadResource("tests/parser/xquery-1.0/RelativePathExpr_MissingStepExpr.txt")
        val actual = parseResource("tests/parser/xquery-1.0/RelativePathExpr_MissingStepExpr.xq")
        assertThat(prettyPrintASTNode(actual), `is`(expected))
    }

    @Test
    fun testRelativePathExpr_Multiple() {
        val expected = loadResource("tests/parser/xquery-1.0/RelativePathExpr_Multiple.txt")
        val actual = parseResource("tests/parser/xquery-1.0/RelativePathExpr_Multiple.xq")
        assertThat(prettyPrintASTNode(actual), `is`(expected))
    }

    // endregion
    // region XQuery 1.0 :: AxisStep

    @Test
    fun testAxisStep_PredicateList() {
        val expected = loadResource("tests/parser/xquery-1.0/AxisStep_PredicateList.txt")
        val actual = parseResource("tests/parser/xquery-1.0/AxisStep_PredicateList.xq")
        assertThat(prettyPrintASTNode(actual), `is`(expected))
    }

    @Test
    fun testAxisStep_PredicateList_CompactWhitespace() {
        val expected = loadResource("tests/parser/xquery-1.0/AxisStep_PredicateList_CompactWhitespace.txt")
        val actual = parseResource("tests/parser/xquery-1.0/AxisStep_PredicateList_CompactWhitespace.xq")
        assertThat(prettyPrintASTNode(actual), `is`(expected))
    }

    // endregion
    // region XQuery 1.0 :: ForwardStep

    @Test
    fun testForwardStep_KindTest() {
        val expected = loadResource("tests/parser/xquery-1.0/ForwardStep_KindTest.txt")
        val actual = parseResource("tests/parser/xquery-1.0/ForwardStep_KindTest.xq")
        assertThat(prettyPrintASTNode(actual), `is`(expected))
    }

    @Test
    fun testForwardStep_KindTest_CompactWhitespace() {
        val expected = loadResource("tests/parser/xquery-1.0/ForwardStep_KindTest_CompactWhitespace.txt")
        val actual = parseResource("tests/parser/xquery-1.0/ForwardStep_KindTest_CompactWhitespace.xq")
        assertThat(prettyPrintASTNode(actual), `is`(expected))
    }

    @Test
    fun testForwardStep_QName() {
        val expected = loadResource("tests/parser/xquery-1.0/ForwardStep_QName.txt")
        val actual = parseResource("tests/parser/xquery-1.0/ForwardStep_QName.xq")
        assertThat(prettyPrintASTNode(actual), `is`(expected))
    }

    @Test
    fun testForwardStep_QName_CompactWhitespace() {
        val expected = loadResource("tests/parser/xquery-1.0/ForwardStep_QName_CompactWhitespace.txt")
        val actual = parseResource("tests/parser/xquery-1.0/ForwardStep_QName_CompactWhitespace.xq")
        assertThat(prettyPrintASTNode(actual), `is`(expected))
    }

    @Test
    fun testForwardStep_Wildcard() {
        val expected = loadResource("tests/parser/xquery-1.0/ForwardStep_Wildcard.txt")
        val actual = parseResource("tests/parser/xquery-1.0/ForwardStep_Wildcard.xq")
        assertThat(prettyPrintASTNode(actual), `is`(expected))
    }

    @Test
    fun testForwardStep_Wildcard_CompactWhitespace() {
        val expected = loadResource("tests/parser/xquery-1.0/ForwardStep_Wildcard_CompactWhitespace.txt")
        val actual = parseResource("tests/parser/xquery-1.0/ForwardStep_Wildcard_CompactWhitespace.xq")
        assertThat(prettyPrintASTNode(actual), `is`(expected))
    }

    @Test
    fun testForwardStep_MissingNodeTest() {
        val expected = loadResource("tests/parser/xquery-1.0/ForwardStep_MissingNodeTest.txt")
        val actual = parseResource("tests/parser/xquery-1.0/ForwardStep_MissingNodeTest.xq")
        assertThat(prettyPrintASTNode(actual), `is`(expected))
    }

    // endregion
    // region XQuery 1.0 :: ForwardStep + ForwardAxis

    @Test
    fun testForwardAxis_Child() {
        val expected = loadResource("tests/parser/xquery-1.0/ForwardAxis_Child.txt")
        val actual = parseResource("tests/parser/xquery-1.0/ForwardAxis_Child.xq")
        assertThat(prettyPrintASTNode(actual), `is`(expected))
    }

    @Test
    fun testForwardAxis_Child_CompactWhitespace() {
        val expected = loadResource("tests/parser/xquery-1.0/ForwardAxis_Child_CompactWhitespace.txt")
        val actual = parseResource("tests/parser/xquery-1.0/ForwardAxis_Child_CompactWhitespace.xq")
        assertThat(prettyPrintASTNode(actual), `is`(expected))
    }

    @Test
    fun testForwardAxis_Descendant() {
        val expected = loadResource("tests/parser/xquery-1.0/ForwardAxis_Descendant.txt")
        val actual = parseResource("tests/parser/xquery-1.0/ForwardAxis_Descendant.xq")
        assertThat(prettyPrintASTNode(actual), `is`(expected))
    }

    @Test
    fun testForwardAxis_Descendant_CompactWhitespace() {
        val expected = loadResource("tests/parser/xquery-1.0/ForwardAxis_Descendant_CompactWhitespace.txt")
        val actual = parseResource("tests/parser/xquery-1.0/ForwardAxis_Descendant_CompactWhitespace.xq")
        assertThat(prettyPrintASTNode(actual), `is`(expected))
    }

    @Test
    fun testForwardAxis_Attribute() {
        val expected = loadResource("tests/parser/xquery-1.0/ForwardAxis_Attribute.txt")
        val actual = parseResource("tests/parser/xquery-1.0/ForwardAxis_Attribute.xq")
        assertThat(prettyPrintASTNode(actual), `is`(expected))
    }

    @Test
    fun testForwardAxis_Attribute_CompactWhitespace() {
        val expected = loadResource("tests/parser/xquery-1.0/ForwardAxis_Attribute_CompactWhitespace.txt")
        val actual = parseResource("tests/parser/xquery-1.0/ForwardAxis_Attribute_CompactWhitespace.xq")
        assertThat(prettyPrintASTNode(actual), `is`(expected))
    }

    @Test
    fun testForwardAxis_Self() {
        val expected = loadResource("tests/parser/xquery-1.0/ForwardAxis_Self.txt")
        val actual = parseResource("tests/parser/xquery-1.0/ForwardAxis_Self.xq")
        assertThat(prettyPrintASTNode(actual), `is`(expected))
    }

    @Test
    fun testForwardAxis_Self_CompactWhitespace() {
        val expected = loadResource("tests/parser/xquery-1.0/ForwardAxis_Self_CompactWhitespace.txt")
        val actual = parseResource("tests/parser/xquery-1.0/ForwardAxis_Self_CompactWhitespace.xq")
        assertThat(prettyPrintASTNode(actual), `is`(expected))
    }

    @Test
    fun testForwardAxis_DescendantOrSelf() {
        val expected = loadResource("tests/parser/xquery-1.0/ForwardAxis_DescendantOrSelf.txt")
        val actual = parseResource("tests/parser/xquery-1.0/ForwardAxis_DescendantOrSelf.xq")
        assertThat(prettyPrintASTNode(actual), `is`(expected))
    }

    @Test
    fun testForwardAxis_DescendantOrSelf_CompactWhitespace() {
        val expected = loadResource("tests/parser/xquery-1.0/ForwardAxis_DescendantOrSelf_CompactWhitespace.txt")
        val actual = parseResource("tests/parser/xquery-1.0/ForwardAxis_DescendantOrSelf_CompactWhitespace.xq")
        assertThat(prettyPrintASTNode(actual), `is`(expected))
    }

    @Test
    fun testForwardAxis_FollowingSibling() {
        val expected = loadResource("tests/parser/xquery-1.0/ForwardAxis_FollowingSibling.txt")
        val actual = parseResource("tests/parser/xquery-1.0/ForwardAxis_FollowingSibling.xq")
        assertThat(prettyPrintASTNode(actual), `is`(expected))
    }

    @Test
    fun testForwardAxis_FollowingSibling_CompactWhitespace() {
        val expected = loadResource("tests/parser/xquery-1.0/ForwardAxis_FollowingSibling_CompactWhitespace.txt")
        val actual = parseResource("tests/parser/xquery-1.0/ForwardAxis_FollowingSibling_CompactWhitespace.xq")
        assertThat(prettyPrintASTNode(actual), `is`(expected))
    }

    @Test
    fun testForwardAxis_Following() {
        val expected = loadResource("tests/parser/xquery-1.0/ForwardAxis_Following.txt")
        val actual = parseResource("tests/parser/xquery-1.0/ForwardAxis_Following.xq")
        assertThat(prettyPrintASTNode(actual), `is`(expected))
    }

    @Test
    fun testForwardAxis_Following_CompactWhitespace() {
        val expected = loadResource("tests/parser/xquery-1.0/ForwardAxis_Following_CompactWhitespace.txt")
        val actual = parseResource("tests/parser/xquery-1.0/ForwardAxis_Following_CompactWhitespace.xq")
        assertThat(prettyPrintASTNode(actual), `is`(expected))
    }

    // endregion
    // region XQuery 1.0 :: ForwardStep + AbbrevForwardStep

    @Test
    fun testAbbrevForwardStep() {
        val expected = loadResource("tests/parser/xquery-1.0/AbbrevForwardStep.txt")
        val actual = parseResource("tests/parser/xquery-1.0/AbbrevForwardStep.xq")
        assertThat(prettyPrintASTNode(actual), `is`(expected))
    }

    @Test
    fun testAbbrevForwardStep_CompactWhitespace() {
        val expected = loadResource("tests/parser/xquery-1.0/AbbrevForwardStep_CompactWhitespace.txt")
        val actual = parseResource("tests/parser/xquery-1.0/AbbrevForwardStep_CompactWhitespace.xq")
        assertThat(prettyPrintASTNode(actual), `is`(expected))
    }

    @Test
    fun testAbbrevForwardStep_MissingNodeTest() {
        val expected = loadResource("tests/parser/xquery-1.0/AbbrevForwardStep_MissingNodeTest.txt")
        val actual = parseResource("tests/parser/xquery-1.0/AbbrevForwardStep_MissingNodeTest.xq")
        assertThat(prettyPrintASTNode(actual), `is`(expected))
    }

    // endregion
    // region XQuery 1.0 :: ForwardStep + AbbrevForwardStep (Keywords)

    @Test
    fun testAbbrevForwardStep_KeywordNCNames_XQuery10() {
        val expected = loadResource("tests/parser/xquery-1.0/AbbrevForwardStep_KeywordNCNames_XQuery10.txt")
        val actual = parseResource("tests/parser/xquery-1.0/AbbrevForwardStep_KeywordNCNames_XQuery10.xq")
        assertThat(prettyPrintASTNode(actual), `is`(expected))
    }

    @Test
    fun testAbbrevForwardStep_KeywordNCNames_XQuery30() {
        val expected = loadResource("tests/parser/xquery-3.0/AbbrevForwardStep_KeywordNCNames_XQuery30.txt")
        val actual = parseResource("tests/parser/xquery-3.0/AbbrevForwardStep_KeywordNCNames_XQuery30.xq")
        assertThat(prettyPrintASTNode(actual), `is`(expected))
    }

    @Test
    fun testAbbrevForwardStep_KeywordNCNames_XQuery31() {
        val expected = loadResource("tests/parser/xquery-3.1/AbbrevForwardStep_KeywordNCNames_XQuery31.txt")
        val actual = parseResource("tests/parser/xquery-3.1/AbbrevForwardStep_KeywordNCNames_XQuery31.xq")
        assertThat(prettyPrintASTNode(actual), `is`(expected))
    }

    @Test
    fun testAbbrevForwardStep_KeywordNCNames_UpdateFacility10() {
        val expected = loadResource("tests/parser/xquery-update-1.0/AbbrevForwardStep_KeywordNCNames_UpdateFacility10.txt")
        val actual = parseResource("tests/parser/xquery-update-1.0/AbbrevForwardStep_KeywordNCNames_UpdateFacility10.xq")
        assertThat(prettyPrintASTNode(actual), `is`(expected))
    }

    @Test
    fun testAbbrevForwardStep_KeywordNCNames_UpdateFacility30() {
        val expected = loadResource("tests/parser/xquery-update-3.0/AbbrevForwardStep_KeywordNCNames_UpdateFacility30.txt")
        val actual = parseResource("tests/parser/xquery-update-3.0/AbbrevForwardStep_KeywordNCNames_UpdateFacility30.xq")
        assertThat(prettyPrintASTNode(actual), `is`(expected))
    }

    @Test
    fun testAbbrevForwardStep_KeywordNCNames_Scripting10() {
        val expected = loadResource("tests/parser/xquery-sx-1.0/AbbrevForwardStep_KeywordNCNames_Scripting10.txt")
        val actual = parseResource("tests/parser/xquery-sx-1.0/AbbrevForwardStep_KeywordNCNames_Scripting10.xq")
        assertThat(prettyPrintASTNode(actual), `is`(expected))
    }

    @Test
    fun testAbbrevForwardStep_KeywordNCNames_MarkLogic60() {
        val expected = loadResource("tests/parser/marklogic-6.0/AbbrevForwardStep_KeywordNCNames_MarkLogic60.txt")
        val actual = parseResource("tests/parser/marklogic-6.0/AbbrevForwardStep_KeywordNCNames_MarkLogic60.xq")
        assertThat(prettyPrintASTNode(actual), `is`(expected))
    }

    @Test
    fun testAbbrevForwardStep_KeywordNCNames_MarkLogic70() {
        val expected = loadResource("tests/parser/marklogic-7.0/AbbrevForwardStep_KeywordNCNames_MarkLogic70.txt")
        val actual = parseResource("tests/parser/marklogic-7.0/AbbrevForwardStep_KeywordNCNames_MarkLogic70.xq")
        assertThat(prettyPrintASTNode(actual), `is`(expected))
    }

    @Test
    fun testAbbrevForwardStep_KeywordNCNames_MarkLogic80() {
        val expected = loadResource("tests/parser/marklogic-8.0/AbbrevForwardStep_KeywordNCNames_MarkLogic80.txt")
        val actual = parseResource("tests/parser/marklogic-8.0/AbbrevForwardStep_KeywordNCNames_MarkLogic80.xq")
        assertThat(prettyPrintASTNode(actual), `is`(expected))
    }

    @Test
    fun testAbbrevForwardStep_KeywordNCNames_BaseX78() {
        val expected = loadResource("tests/parser/basex-7.8/AbbrevForwardStep_KeywordNCNames_BaseX78.txt")
        val actual = parseResource("tests/parser/basex-7.8/AbbrevForwardStep_KeywordNCNames_BaseX78.xq")
        assertThat(prettyPrintASTNode(actual), `is`(expected))
    }

    @Test
    fun testAbbrevForwardStep_KeywordNCNames_BaseX84() {
        val expected = loadResource("tests/parser/basex-8.4/AbbrevForwardStep_KeywordNCNames_BaseX84.txt")
        val actual = parseResource("tests/parser/basex-8.4/AbbrevForwardStep_KeywordNCNames_BaseX84.xq")
        assertThat(prettyPrintASTNode(actual), `is`(expected))
    }

    // endregion
    // region XQuery 1.0 :: ReverseStep

    @Test
    fun testReverseStep_KindTest() {
        val expected = loadResource("tests/parser/xquery-1.0/ReverseStep_KindTest.txt")
        val actual = parseResource("tests/parser/xquery-1.0/ReverseStep_KindTest.xq")
        assertThat(prettyPrintASTNode(actual), `is`(expected))
    }

    @Test
    fun testReverseStep_KindTest_CompactWhitespace() {
        val expected = loadResource("tests/parser/xquery-1.0/ReverseStep_KindTest_CompactWhitespace.txt")
        val actual = parseResource("tests/parser/xquery-1.0/ReverseStep_KindTest_CompactWhitespace.xq")
        assertThat(prettyPrintASTNode(actual), `is`(expected))
    }

    @Test
    fun testReverseStep_QName() {
        val expected = loadResource("tests/parser/xquery-1.0/ReverseStep_QName.txt")
        val actual = parseResource("tests/parser/xquery-1.0/ReverseStep_QName.xq")
        assertThat(prettyPrintASTNode(actual), `is`(expected))
    }

    @Test
    fun testReverseStep_QName_CompactWhitespace() {
        val expected = loadResource("tests/parser/xquery-1.0/ReverseStep_QName_CompactWhitespace.txt")
        val actual = parseResource("tests/parser/xquery-1.0/ReverseStep_QName_CompactWhitespace.xq")
        assertThat(prettyPrintASTNode(actual), `is`(expected))
    }

    @Test
    fun testReverseStep_Wildcard() {
        val expected = loadResource("tests/parser/xquery-1.0/ReverseStep_Wildcard.txt")
        val actual = parseResource("tests/parser/xquery-1.0/ReverseStep_Wildcard.xq")
        assertThat(prettyPrintASTNode(actual), `is`(expected))
    }

    @Test
    fun testReverseStep_Wildcard_CompactWhitespace() {
        val expected = loadResource("tests/parser/xquery-1.0/ReverseStep_Wildcard_CompactWhitespace.txt")
        val actual = parseResource("tests/parser/xquery-1.0/ReverseStep_Wildcard_CompactWhitespace.xq")
        assertThat(prettyPrintASTNode(actual), `is`(expected))
    }

    @Test
    fun testReverseStep_MissingNodeTest() {
        val expected = loadResource("tests/parser/xquery-1.0/ReverseStep_MissingNodeTest.txt")
        val actual = parseResource("tests/parser/xquery-1.0/ReverseStep_MissingNodeTest.xq")
        assertThat(prettyPrintASTNode(actual), `is`(expected))
    }

    // endregion
    // region XQuery 1.0 :: ReverseStep + ReverseAxis

    @Test
    fun testReverseAxis_Parent() {
        val expected = loadResource("tests/parser/xquery-1.0/ReverseAxis_Parent.txt")
        val actual = parseResource("tests/parser/xquery-1.0/ReverseAxis_Parent.xq")
        assertThat(prettyPrintASTNode(actual), `is`(expected))
    }

    @Test
    fun testReverseAxis_Parent_CompactWhitespace() {
        val expected = loadResource("tests/parser/xquery-1.0/ReverseAxis_Parent_CompactWhitespace.txt")
        val actual = parseResource("tests/parser/xquery-1.0/ReverseAxis_Parent_CompactWhitespace.xq")
        assertThat(prettyPrintASTNode(actual), `is`(expected))
    }

    @Test
    fun testReverseAxis_Ancestor() {
        val expected = loadResource("tests/parser/xquery-1.0/ReverseAxis_Ancestor.txt")
        val actual = parseResource("tests/parser/xquery-1.0/ReverseAxis_Ancestor.xq")
        assertThat(prettyPrintASTNode(actual), `is`(expected))
    }

    @Test
    fun testReverseAxis_Ancestor_CompactWhitespace() {
        val expected = loadResource("tests/parser/xquery-1.0/ReverseAxis_Ancestor_CompactWhitespace.txt")
        val actual = parseResource("tests/parser/xquery-1.0/ReverseAxis_Ancestor_CompactWhitespace.xq")
        assertThat(prettyPrintASTNode(actual), `is`(expected))
    }

    @Test
    fun testReverseAxis_PrecedingSibling() {
        val expected = loadResource("tests/parser/xquery-1.0/ReverseAxis_PrecedingSibling.txt")
        val actual = parseResource("tests/parser/xquery-1.0/ReverseAxis_PrecedingSibling.xq")
        assertThat(prettyPrintASTNode(actual), `is`(expected))
    }

    @Test
    fun testReverseAxis_PrecedingSibling_CompactWhitespace() {
        val expected = loadResource("tests/parser/xquery-1.0/ReverseAxis_PrecedingSibling_CompactWhitespace.txt")
        val actual = parseResource("tests/parser/xquery-1.0/ReverseAxis_PrecedingSibling_CompactWhitespace.xq")
        assertThat(prettyPrintASTNode(actual), `is`(expected))
    }

    @Test
    fun testReverseAxis_Preceding() {
        val expected = loadResource("tests/parser/xquery-1.0/ReverseAxis_Preceding.txt")
        val actual = parseResource("tests/parser/xquery-1.0/ReverseAxis_Preceding.xq")
        assertThat(prettyPrintASTNode(actual), `is`(expected))
    }

    @Test
    fun testReverseAxis_Preceding_CompactWhitespace() {
        val expected = loadResource("tests/parser/xquery-1.0/ReverseAxis_Preceding_CompactWhitespace.txt")
        val actual = parseResource("tests/parser/xquery-1.0/ReverseAxis_Preceding_CompactWhitespace.xq")
        assertThat(prettyPrintASTNode(actual), `is`(expected))
    }

    @Test
    fun testReverseAxis_AncestorOrSelf() {
        val expected = loadResource("tests/parser/xquery-1.0/ReverseAxis_AncestorOrSelf.txt")
        val actual = parseResource("tests/parser/xquery-1.0/ReverseAxis_AncestorOrSelf.xq")
        assertThat(prettyPrintASTNode(actual), `is`(expected))
    }

    @Test
    fun testReverseAxis_AncestorOrSelf_CompactWhitespace() {
        val expected = loadResource("tests/parser/xquery-1.0/ReverseAxis_AncestorOrSelf_CompactWhitespace.txt")
        val actual = parseResource("tests/parser/xquery-1.0/ReverseAxis_AncestorOrSelf_CompactWhitespace.xq")
        assertThat(prettyPrintASTNode(actual), `is`(expected))
    }

    // endregion
    // region XQuery 1.0 :: ReverseStep + AbbrevReverseStep

    @Test
    fun testAbbrevReverseStep() {
        val expected = loadResource("tests/parser/xquery-1.0/AbbrevReverseStep.txt")
        val actual = parseResource("tests/parser/xquery-1.0/AbbrevReverseStep.xq")
        assertThat(prettyPrintASTNode(actual), `is`(expected))
    }

    // endregion
    // region XQuery 1.0 :: NodeTest + KindTest

    @Test
    fun testKindTest_DocumentTest() {
        val expected = loadResource("tests/parser/xquery-1.0/NodeTest_DocumentTest.txt")
        val actual = parseResource("tests/parser/xquery-1.0/NodeTest_DocumentTest.xq")
        assertThat(prettyPrintASTNode(actual), `is`(expected))
    }

    @Test
    fun testKindTest_ElementTest() {
        val expected = loadResource("tests/parser/xquery-1.0/NodeTest_ElementTest.txt")
        val actual = parseResource("tests/parser/xquery-1.0/NodeTest_ElementTest.xq")
        assertThat(prettyPrintASTNode(actual), `is`(expected))
    }

    @Test
    fun testKindTest_AttributeTest() {
        val expected = loadResource("tests/parser/xquery-1.0/NodeTest_AttributeTest.txt")
        val actual = parseResource("tests/parser/xquery-1.0/NodeTest_AttributeTest.xq")
        assertThat(prettyPrintASTNode(actual), `is`(expected))
    }

    @Test
    fun testKindTest_SchemaElementTest() {
        val expected = loadResource("tests/parser/xquery-1.0/NodeTest_SchemaElementTest.txt")
        val actual = parseResource("tests/parser/xquery-1.0/NodeTest_SchemaElementTest.xq")
        assertThat(prettyPrintASTNode(actual), `is`(expected))
    }

    @Test
    fun testKindTest_SchemaAttributeTest() {
        val expected = loadResource("tests/parser/xquery-1.0/NodeTest_SchemaAttributeTest.txt")
        val actual = parseResource("tests/parser/xquery-1.0/NodeTest_SchemaAttributeTest.xq")
        assertThat(prettyPrintASTNode(actual), `is`(expected))
    }

    @Test
    fun testKindTest_PITest() {
        val expected = loadResource("tests/parser/xquery-1.0/NodeTest_PITest.txt")
        val actual = parseResource("tests/parser/xquery-1.0/NodeTest_PITest.xq")
        assertThat(prettyPrintASTNode(actual), `is`(expected))
    }

    @Test
    fun testKindTest_CommentTest() {
        val expected = loadResource("tests/parser/xquery-1.0/NodeTest_CommentTest.txt")
        val actual = parseResource("tests/parser/xquery-1.0/NodeTest_CommentTest.xq")
        assertThat(prettyPrintASTNode(actual), `is`(expected))
    }

    @Test
    fun testKindTest_TextTest() {
        val expected = loadResource("tests/parser/xquery-1.0/NodeTest_TextTest.txt")
        val actual = parseResource("tests/parser/xquery-1.0/NodeTest_TextTest.xq")
        assertThat(prettyPrintASTNode(actual), `is`(expected))
    }

    @Test
    fun testKindTest_AnyKindTest() {
        val expected = loadResource("tests/parser/xquery-1.0/NodeTest_AnyKindTest.txt")
        val actual = parseResource("tests/parser/xquery-1.0/NodeTest_AnyKindTest.xq")
        assertThat(prettyPrintASTNode(actual), `is`(expected))
    }

    // endregion
    // region XQuery 1.0 :: NodeTest + NameTest + Wildcard

    @Test
    fun testWildcard() {
        val expected = loadResource("tests/parser/xquery-1.0/Wildcard.txt")
        val actual = parseResource("tests/parser/xquery-1.0/Wildcard.xq")
        assertThat(prettyPrintASTNode(actual), `is`(expected))
    }

    @Test
    fun testWildcard_SpaceBeforeColon() {
        val expected = loadResource("tests/parser/xquery-1.0/Wildcard_SpaceBeforeColon.txt")
        val actual = parseResource("tests/parser/xquery-1.0/Wildcard_SpaceBeforeColon.xq")
        assertThat(prettyPrintASTNode(actual), `is`(expected))
    }

    @Test
    fun testWildcard_SpaceAfterColon() {
        val expected = loadResource("tests/parser/xquery-1.0/Wildcard_SpaceAfterColon.txt")
        val actual = parseResource("tests/parser/xquery-1.0/Wildcard_SpaceAfterColon.xq")
        assertThat(prettyPrintASTNode(actual), `is`(expected))
    }

    @Test
    fun testWildcard_SpaceBeforeAndAfterColon() {
        val expected = loadResource("tests/parser/xquery-1.0/Wildcard_SpaceBeforeAndAfterColon.txt")
        val actual = parseResource("tests/parser/xquery-1.0/Wildcard_SpaceBeforeAndAfterColon.xq")
        assertThat(prettyPrintASTNode(actual), `is`(expected))
    }

    @Test
    fun testWildcard_MissingPrefixPart() {
        val expected = loadResource("tests/parser/xquery-1.0/Wildcard_MissingPrefixPart.txt")
        val actual = parseResource("tests/parser/xquery-1.0/Wildcard_MissingPrefixPart.xq")
        assertThat(prettyPrintASTNode(actual), `is`(expected))
    }

    @Test
    fun testWildcard_NCNamePrefixPart() {
        val expected = loadResource("tests/parser/xquery-1.0/Wildcard_NCNamePrefixPart.txt")
        val actual = parseResource("tests/parser/xquery-1.0/Wildcard_NCNamePrefixPart.xq")
        assertThat(prettyPrintASTNode(actual), `is`(expected))
    }

    @Test
    fun testWildcard_NCNameLocalPart() {
        val expected = loadResource("tests/parser/xquery-1.0/Wildcard_NCNameLocalPart.txt")
        val actual = parseResource("tests/parser/xquery-1.0/Wildcard_NCNameLocalPart.xq")
        assertThat(prettyPrintASTNode(actual), `is`(expected))
    }

    @Test
    fun testWildcard_KeywordPrefixPart() {
        val expected = loadResource("tests/parser/xquery-1.0/Wildcard_KeywordPrefixPart.txt")
        val actual = parseResource("tests/parser/xquery-1.0/Wildcard_KeywordPrefixPart.xq")
        assertThat(prettyPrintASTNode(actual), `is`(expected))
    }

    @Test
    fun testWildcard_KeywordLocalPart() {
        val expected = loadResource("tests/parser/xquery-1.0/Wildcard_KeywordLocalPart.txt")
        val actual = parseResource("tests/parser/xquery-1.0/Wildcard_KeywordLocalPart.xq")
        assertThat(prettyPrintASTNode(actual), `is`(expected))
    }

    @Test
    fun testWildcard_BothPrefixAndLocalPart() {
        val expected = loadResource("tests/parser/xquery-1.0/Wildcard_BothPrefixAndLocalPart.txt")
        val actual = parseResource("tests/parser/xquery-1.0/Wildcard_BothPrefixAndLocalPart.xq")
        assertThat(prettyPrintASTNode(actual), `is`(expected))
    }

    // endregion
    // region XQuery 1.0 :: FilterExpr + PredicateList + Predicate

    @Test
    fun testFilterExpr_PredicateList() {
        val expected = loadResource("tests/parser/xquery-1.0/FilterExpr_PredicateList.txt")
        val actual = parseResource("tests/parser/xquery-1.0/FilterExpr_PredicateList.xq")
        assertThat(prettyPrintASTNode(actual), `is`(expected))
    }

    @Test
    fun testFilterExpr_PredicateList_CompactWhitespace() {
        val expected = loadResource("tests/parser/xquery-1.0/FilterExpr_PredicateList_CompactWhitespace.txt")
        val actual = parseResource("tests/parser/xquery-1.0/FilterExpr_PredicateList_CompactWhitespace.xq")
        assertThat(prettyPrintASTNode(actual), `is`(expected))
    }

    @Test
    fun testFilterExpr_PredicateList_MissingExpr() {
        val expected = loadResource("tests/parser/xquery-1.0/FilterExpr_PredicateList_MissingExpr.txt")
        val actual = parseResource("tests/parser/xquery-1.0/FilterExpr_PredicateList_MissingExpr.xq")
        assertThat(prettyPrintASTNode(actual), `is`(expected))
    }

    @Test
    fun testFilterExpr_PredicateList_MissingClosingBrace() {
        val expected = loadResource("tests/parser/xquery-1.0/FilterExpr_PredicateList_MissingClosingBrace.txt")
        val actual = parseResource("tests/parser/xquery-1.0/FilterExpr_PredicateList_MissingClosingBrace.xq")
        assertThat(prettyPrintASTNode(actual), `is`(expected))
    }

    @Test
    fun testFilterExpr_PredicateList_Multiple() {
        val expected = loadResource("tests/parser/xquery-1.0/FilterExpr_PredicateList_Multiple.txt")
        val actual = parseResource("tests/parser/xquery-1.0/FilterExpr_PredicateList_Multiple.xq")
        assertThat(prettyPrintASTNode(actual), `is`(expected))
    }

    // endregion
    // region XQuery 1.0 :: VarRef + VarName

    @Test
    fun testVarRef() {
        val expected = loadResource("tests/parser/xquery-1.0/VarRef.txt")
        val actual = parseResource("tests/parser/xquery-1.0/VarRef.xq")
        assertThat(prettyPrintASTNode(actual), `is`(expected))
    }

    @Test
    fun testVarRef_CompactWhitespace() {
        val expected = loadResource("tests/parser/xquery-1.0/VarRef_CompactWhitespace.txt")
        val actual = parseResource("tests/parser/xquery-1.0/VarRef_CompactWhitespace.xq")
        assertThat(prettyPrintASTNode(actual), `is`(expected))
    }

    @Test
    fun testVarRef_NCName() {
        val expected = loadResource("tests/parser/xquery-1.0/VarRef_NCName.txt")
        val actual = parseResource("tests/parser/xquery-1.0/VarRef_NCName.xq")
        assertThat(prettyPrintASTNode(actual), `is`(expected))
    }

    @Test
    fun testVarRef_NCName_CompactWhitespace() {
        val expected = loadResource("tests/parser/xquery-1.0/VarRef_NCName_CompactWhitespace.txt")
        val actual = parseResource("tests/parser/xquery-1.0/VarRef_NCName_CompactWhitespace.xq")
        assertThat(prettyPrintASTNode(actual), `is`(expected))
    }

    @Test
    fun testVarRef_MissingVarName() {
        val expected = loadResource("tests/parser/xquery-1.0/VarRef_MissingVarName.txt")
        val actual = parseResource("tests/parser/xquery-1.0/VarRef_MissingVarName.xq")
        assertThat(prettyPrintASTNode(actual), `is`(expected))
    }

    // endregion
    // region XQuery 1.0 :: ParenthesizedExpr

    @Test
    fun testParenthesizedExpr() {
        val expected = loadResource("tests/parser/xquery-1.0/ParenthesizedExpr.txt")
        val actual = parseResource("tests/parser/xquery-1.0/ParenthesizedExpr.xq")
        assertThat(prettyPrintASTNode(actual), `is`(expected))
    }

    @Test
    fun testParenthesizedExpr_CompactWhitespace() {
        val expected = loadResource("tests/parser/xquery-1.0/ParenthesizedExpr_CompactWhitespace.txt")
        val actual = parseResource("tests/parser/xquery-1.0/ParenthesizedExpr_CompactWhitespace.xq")
        assertThat(prettyPrintASTNode(actual), `is`(expected))
    }

    @Test
    fun testParenthesizedExpr_MissingClosingParenthesis() {
        val expected = loadResource("tests/parser/xquery-1.0/ParenthesizedExpr_MissingClosingParenthesis.txt")
        val actual = parseResource("tests/parser/xquery-1.0/ParenthesizedExpr_MissingClosingParenthesis.xq")
        assertThat(prettyPrintASTNode(actual), `is`(expected))
    }

    @Test
    fun testParenthesizedExpr_EmptyExpression() {
        val expected = loadResource("tests/parser/xquery-1.0/ParenthesizedExpr_EmptyExpression.txt")
        val actual = parseResource("tests/parser/xquery-1.0/ParenthesizedExpr_EmptyExpression.xq")
        assertThat(prettyPrintASTNode(actual), `is`(expected))
    }

    @Test
    fun testParenthesizedExpr_EmptyExpression_CompactWhitespace() {
        val expected = loadResource("tests/parser/xquery-1.0/ParenthesizedExpr_EmptyExpression_CompactWhitespace.txt")
        val actual = parseResource("tests/parser/xquery-1.0/ParenthesizedExpr_EmptyExpression_CompactWhitespace.xq")
        assertThat(prettyPrintASTNode(actual), `is`(expected))
    }

    // endregion
    // region XQuery 1.0 :: ContextItemExpr

    @Test
    fun testContextItemExpr() {
        val expected = loadResource("tests/parser/xquery-1.0/ContextItemExpr.txt")
        val actual = parseResource("tests/parser/xquery-1.0/ContextItemExpr.xq")
        assertThat(prettyPrintASTNode(actual), `is`(expected))
    }

    // endregion
    // region XQuery 1.0 :: OrderedExpr

    @Test
    fun testOrderedExpr() {
        val expected = loadResource("tests/parser/xquery-1.0/OrderedExpr.txt")
        val actual = parseResource("tests/parser/xquery-1.0/OrderedExpr.xq")
        assertThat(prettyPrintASTNode(actual), `is`(expected))
    }

    @Test
    fun testOrderedExpr_CompactWhitespace() {
        val expected = loadResource("tests/parser/xquery-1.0/OrderedExpr_CompactWhitespace.txt")
        val actual = parseResource("tests/parser/xquery-1.0/OrderedExpr_CompactWhitespace.xq")
        assertThat(prettyPrintASTNode(actual), `is`(expected))
    }

    @Test
    fun testOrderedExpr_MissingClosingBrace() {
        val expected = loadResource("tests/parser/xquery-1.0/OrderedExpr_MissingClosingBrace.txt")
        val actual = parseResource("tests/parser/xquery-1.0/OrderedExpr_MissingClosingBrace.xq")
        assertThat(prettyPrintASTNode(actual), `is`(expected))
    }

    // endregion
    // region XQuery 1.0 :: UnorderedExpr

    @Test
    fun testUnorderedExpr() {
        val expected = loadResource("tests/parser/xquery-1.0/UnorderedExpr.txt")
        val actual = parseResource("tests/parser/xquery-1.0/UnorderedExpr.xq")
        assertThat(prettyPrintASTNode(actual), `is`(expected))
    }

    @Test
    fun testUnorderedExpr_CompactWhitespace() {
        val expected = loadResource("tests/parser/xquery-1.0/UnorderedExpr_CompactWhitespace.txt")
        val actual = parseResource("tests/parser/xquery-1.0/UnorderedExpr_CompactWhitespace.xq")
        assertThat(prettyPrintASTNode(actual), `is`(expected))
    }

    @Test
    fun testUnorderedExpr_MissingClosingBrace() {
        val expected = loadResource("tests/parser/xquery-1.0/UnorderedExpr_MissingClosingBrace.txt")
        val actual = parseResource("tests/parser/xquery-1.0/UnorderedExpr_MissingClosingBrace.xq")
        assertThat(prettyPrintASTNode(actual), `is`(expected))
    }

    // endregion
    // region XQuery 1.0 :: FunctionCall

    @Test
    fun testFunctionCall() {
        val expected = loadResource("tests/parser/xquery-1.0/FunctionCall.txt")
        val actual = parseResource("tests/parser/xquery-1.0/FunctionCall.xq")
        assertThat(prettyPrintASTNode(actual), `is`(expected))
    }

    @Test
    fun testFunctionCall_CompactWhitespace() {
        val expected = loadResource("tests/parser/xquery-1.0/FunctionCall_CompactWhitespace.txt")
        val actual = parseResource("tests/parser/xquery-1.0/FunctionCall_CompactWhitespace.xq")
        assertThat(prettyPrintASTNode(actual), `is`(expected))
    }

    @Test
    fun testFunctionCall_MissingOpeningParenthesis() {
        val expected = loadResource("tests/parser/xquery-1.0/FunctionCall_MissingOpeningParenthesis.txt")
        val actual = parseResource("tests/parser/xquery-1.0/FunctionCall_MissingOpeningParenthesis.xq")
        assertThat(prettyPrintASTNode(actual), `is`(expected))
    }

    @Test
    fun testFunctionCall_MissingClosingParenthesis() {
        val expected = loadResource("tests/parser/xquery-1.0/FunctionCall_MissingClosingParenthesis.txt")
        val actual = parseResource("tests/parser/xquery-1.0/FunctionCall_MissingClosingParenthesis.xq")
        assertThat(prettyPrintASTNode(actual), `is`(expected))
    }

    @Test
    fun testFunctionCall_SingleParam() {
        val expected = loadResource("tests/parser/xquery-1.0/FunctionCall_SingleParam.txt")
        val actual = parseResource("tests/parser/xquery-1.0/FunctionCall_SingleParam.xq")
        assertThat(prettyPrintASTNode(actual), `is`(expected))
    }

    @Test
    fun testFunctionCall_SingleParam_CompactWhitespace() {
        val expected = loadResource("tests/parser/xquery-1.0/FunctionCall_SingleParam_CompactWhitespace.txt")
        val actual = parseResource("tests/parser/xquery-1.0/FunctionCall_SingleParam_CompactWhitespace.xq")
        assertThat(prettyPrintASTNode(actual), `is`(expected))
    }

    @Test
    fun testFunctionCall_MultipleParam() {
        val expected = loadResource("tests/parser/xquery-1.0/FunctionCall_MultipleParam.txt")
        val actual = parseResource("tests/parser/xquery-1.0/FunctionCall_MultipleParam.xq")
        assertThat(prettyPrintASTNode(actual), `is`(expected))
    }

    @Test
    fun testFunctionCall_MultipleParam_CompactWhitespace() {
        val expected = loadResource("tests/parser/xquery-1.0/FunctionCall_MultipleParam_CompactWhitespace.txt")
        val actual = parseResource("tests/parser/xquery-1.0/FunctionCall_MultipleParam_CompactWhitespace.xq")
        assertThat(prettyPrintASTNode(actual), `is`(expected))
    }

    @Test
    fun testFunctionCall_MultipleParam_MissingExpr() {
        val expected = loadResource("tests/parser/xquery-1.0/FunctionCall_MultipleParam_MissingExpr.txt")
        val actual = parseResource("tests/parser/xquery-1.0/FunctionCall_MultipleParam_MissingExpr.xq")
        assertThat(prettyPrintASTNode(actual), `is`(expected))
    }

    @Test
    fun testFunctionCall_MultipleParam_SpaceBeforeNextComma() {
        val expected = loadResource("tests/parser/xquery-1.0/FunctionCall_MultipleParam_SpaceBeforeNextComma.txt")
        val actual = parseResource("tests/parser/xquery-1.0/FunctionCall_MultipleParam_SpaceBeforeNextComma.xq")
        assertThat(prettyPrintASTNode(actual), `is`(expected))
    }

    // endregion
    // region XQuery 1.0 :: FunctionCall (Keywords)

    @Test
    fun testFunctionCall_KeywordNCNames_XQuery10() {
        val expected = loadResource("tests/parser/xquery-1.0/FunctionCall_KeywordNCNames_XQuery10.txt")
        val actual = parseResource("tests/parser/xquery-1.0/FunctionCall_KeywordNCNames_XQuery10.xq")
        assertThat(prettyPrintASTNode(actual), `is`(expected))
    }

    @Test
    fun testFunctionCall_KeywordNCNames_XQuery30() {
        val expected = loadResource("tests/parser/xquery-3.0/FunctionCall_KeywordNCNames_XQuery30.txt")
        val actual = parseResource("tests/parser/xquery-3.0/FunctionCall_KeywordNCNames_XQuery30.xq")
        assertThat(prettyPrintASTNode(actual), `is`(expected))
    }

    @Test
    fun testFunctionCall_KeywordNCNames_XQuery31() {
        val expected = loadResource("tests/parser/xquery-3.1/FunctionCall_KeywordNCNames_XQuery31.txt")
        val actual = parseResource("tests/parser/xquery-3.1/FunctionCall_KeywordNCNames_XQuery31.xq")
        assertThat(prettyPrintASTNode(actual), `is`(expected))
    }

    @Test
    fun testFunctionCall_KeywordNCNames_UpdateFacility10() {
        val expected = loadResource("tests/parser/xquery-update-1.0/FunctionCall_KeywordNCNames_UpdateFacility10.txt")
        val actual = parseResource("tests/parser/xquery-update-1.0/FunctionCall_KeywordNCNames_UpdateFacility10.xq")
        assertThat(prettyPrintASTNode(actual), `is`(expected))
    }

    @Test
    fun testFunctionCall_KeywordNCNames_UpdateFacility30() {
        val expected = loadResource("tests/parser/xquery-update-3.0/FunctionCall_KeywordNCNames_UpdateFacility30.txt")
        val actual = parseResource("tests/parser/xquery-update-3.0/FunctionCall_KeywordNCNames_UpdateFacility30.xq")
        assertThat(prettyPrintASTNode(actual), `is`(expected))
    }

    @Test
    fun testFunctionCall_KeywordNCNames_Scripting10() {
        val expected = loadResource("tests/parser/xquery-sx-1.0/FunctionCall_KeywordNCNames_Scripting10.txt")
        val actual = parseResource("tests/parser/xquery-sx-1.0/FunctionCall_KeywordNCNames_Scripting10.xq")
        assertThat(prettyPrintASTNode(actual), `is`(expected))
    }

    @Test
    fun testFunctionCall_KeywordNCNames_MarkLogic60() {
        val expected = loadResource("tests/parser/marklogic-6.0/FunctionCall_KeywordNCNames_MarkLogic60.txt")
        val actual = parseResource("tests/parser/marklogic-6.0/FunctionCall_KeywordNCNames_MarkLogic60.xq")
        assertThat(prettyPrintASTNode(actual), `is`(expected))
    }

    @Test
    fun testFunctionCall_KeywordNCNames_BaseX78() {
        val expected = loadResource("tests/parser/basex-7.8/FunctionCall_KeywordNCNames_BaseX78.txt")
        val actual = parseResource("tests/parser/basex-7.8/FunctionCall_KeywordNCNames_BaseX78.xq")
        assertThat(prettyPrintASTNode(actual), `is`(expected))
    }

    @Test
    fun testFunctionCall_KeywordNCNames_BaseX84() {
        val expected = loadResource("tests/parser/basex-8.4/FunctionCall_KeywordNCNames_BaseX84.txt")
        val actual = parseResource("tests/parser/basex-8.4/FunctionCall_KeywordNCNames_BaseX84.xq")
        assertThat(prettyPrintASTNode(actual), `is`(expected))
    }

    // endregion
    // region XQuery 1.0 :: DirElemConstructor

    @Test
    fun testDirElemConstructor() {
        val expected = loadResource("tests/parser/xquery-1.0/DirElemConstructor.txt")
        val actual = parseResource("tests/parser/xquery-1.0/DirElemConstructor.xq")
        assertThat(prettyPrintASTNode(actual), `is`(expected))
    }

    @Test
    fun testDirElemConstructor_CompactWhitespace() {
        val expected = loadResource("tests/parser/xquery-1.0/DirElemConstructor_CompactWhitespace.txt")
        val actual = parseResource("tests/parser/xquery-1.0/DirElemConstructor_CompactWhitespace.xq")
        assertThat(prettyPrintASTNode(actual), `is`(expected))
    }

    @Test
    fun testDirElemConstructor_SelfClosing() {
        val expected = loadResource("tests/parser/xquery-1.0/DirElemConstructor_SelfClosing.txt")
        val actual = parseResource("tests/parser/xquery-1.0/DirElemConstructor_SelfClosing.xq")
        assertThat(prettyPrintASTNode(actual), `is`(expected))
    }

    @Test
    fun testDirElemConstructor_SelfClosing_CompactWhitespace() {
        val expected = loadResource("tests/parser/xquery-1.0/DirElemConstructor_SelfClosing_CompactWhitespace.txt")
        val actual = parseResource("tests/parser/xquery-1.0/DirElemConstructor_SelfClosing_CompactWhitespace.xq")
        assertThat(prettyPrintASTNode(actual), `is`(expected))
    }

    @Test
    fun testDirElemConstructor_SpaceBeforeNCName() {
        val expected = loadResource("tests/parser/xquery-1.0/DirElemConstructor_SpaceBeforeNCName.txt")
        val actual = parseResource("tests/parser/xquery-1.0/DirElemConstructor_SpaceBeforeNCName.xq")
        assertThat(prettyPrintASTNode(actual), `is`(expected))
    }

    @Test
    fun testDirElemConstructor_IncompleteOpenTag() {
        val expected = loadResource("tests/parser/xquery-1.0/DirElemConstructor_IncompleteOpenTag.txt")
        val actual = parseResource("tests/parser/xquery-1.0/DirElemConstructor_IncompleteOpenTag.xq")
        assertThat(prettyPrintASTNode(actual), `is`(expected))
    }

    @Test
    fun testDirElemConstructor_IncompleteCloseTag() {
        val expected = loadResource("tests/parser/xquery-1.0/DirElemConstructor_IncompleteCloseTag.txt")
        val actual = parseResource("tests/parser/xquery-1.0/DirElemConstructor_IncompleteCloseTag.xq")
        assertThat(prettyPrintASTNode(actual), `is`(expected))
    }

    @Test
    fun testDirElemConstructor_MissingClosingTag() {
        val expected = loadResource("tests/parser/xquery-1.0/DirElemConstructor_MissingClosingTag.txt")
        val actual = parseResource("tests/parser/xquery-1.0/DirElemConstructor_MissingClosingTag.xq")
        assertThat(prettyPrintASTNode(actual), `is`(expected))
    }

    @Test
    fun testDirElemConstructor_ClosingTagWithoutOpenTag() {
        val expected = loadResource("tests/parser/xquery-1.0/DirElemConstructor_ClosingTagWithoutOpenTag.txt")
        val actual = parseResource("tests/parser/xquery-1.0/DirElemConstructor_ClosingTagWithoutOpenTag.xq")
        assertThat(prettyPrintASTNode(actual), `is`(expected))
    }

    @Test
    fun testDirElemConstructor_IncompleteOpenTagQName() {
        val expected = loadResource("tests/parser/xquery-1.0/DirElemConstructor_IncompleteOpenTagQName.txt")
        val actual = parseResource("tests/parser/xquery-1.0/DirElemConstructor_IncompleteOpenTagQName.xq")
        assertThat(prettyPrintASTNode(actual), `is`(expected))
    }

    @Test
    fun testDirElemConstructor_IncompleteCloseTagQName() {
        val expected = loadResource("tests/parser/xquery-1.0/DirElemConstructor_IncompleteCloseTagQName.txt")
        val actual = parseResource("tests/parser/xquery-1.0/DirElemConstructor_IncompleteCloseTagQName.xq")
        assertThat(prettyPrintASTNode(actual), `is`(expected))
    }

    // endregion
    // region XQuery 1.0 :: DirAttributeList + DirAttributeValue + (Quot|Apos)AttrValueContent

    @Test
    fun testDirAttributeList() {
        val expected = loadResource("tests/parser/xquery-1.0/DirAttributeList.txt")
        val actual = parseResource("tests/parser/xquery-1.0/DirAttributeList.xq")
        assertThat(prettyPrintASTNode(actual), `is`(expected))
    }

    @Test
    fun testDirAttributeList_CompactWhitespace() {
        val expected = loadResource("tests/parser/xquery-1.0/DirAttributeList_CompactWhitespace.txt")
        val actual = parseResource("tests/parser/xquery-1.0/DirAttributeList_CompactWhitespace.xq")
        assertThat(prettyPrintASTNode(actual), `is`(expected))
    }

    @Test
    fun testDirAttributeList_NCName() {
        val expected = loadResource("tests/parser/xquery-1.0/DirAttributeList_NCName.txt")
        val actual = parseResource("tests/parser/xquery-1.0/DirAttributeList_NCName.xq")
        assertThat(prettyPrintASTNode(actual), `is`(expected))
    }

    @Test
    fun testDirAttributeList_NCName_CompactWhitespace() {
        val expected = loadResource("tests/parser/xquery-1.0/DirAttributeList_NCName_CompactWhitespace.txt")
        val actual = parseResource("tests/parser/xquery-1.0/DirAttributeList_NCName_CompactWhitespace.xq")
        assertThat(prettyPrintASTNode(actual), `is`(expected))
    }

    @Test
    fun testDirAttributeList_Multiple() {
        val expected = loadResource("tests/parser/xquery-1.0/DirAttributeList_Multiple.txt")
        val actual = parseResource("tests/parser/xquery-1.0/DirAttributeList_Multiple.xq")
        assertThat(prettyPrintASTNode(actual), `is`(expected))
    }

    @Test
    fun testDirAttributeList_Multiple_CompactWhitespace() {
        val expected = loadResource("tests/parser/xquery-1.0/DirAttributeList_Multiple_CompactWhitespace.txt")
        val actual = parseResource("tests/parser/xquery-1.0/DirAttributeList_Multiple_CompactWhitespace.xq")
        assertThat(prettyPrintASTNode(actual), `is`(expected))
    }

    @Test
    fun testDirAttributeList_MissingAttributeValue() {
        val expected = loadResource("tests/parser/xquery-1.0/DirAttributeList_MissingAttributeValue.txt")
        val actual = parseResource("tests/parser/xquery-1.0/DirAttributeList_MissingAttributeValue.xq")
        assertThat(prettyPrintASTNode(actual), `is`(expected))
    }

    @Test
    fun testDirAttributeList_MissingEquals() {
        val expected = loadResource("tests/parser/xquery-1.0/DirAttributeList_MissingEquals.txt")
        val actual = parseResource("tests/parser/xquery-1.0/DirAttributeList_MissingEquals.xq")
        assertThat(prettyPrintASTNode(actual), `is`(expected))
    }

    // endregion
    // region XQuery 1.0 :: DirAttributeValue + EscapeQuot

    @Test
    fun testDirAttributeValue_EscapeQuot() {
        val expected = loadResource("tests/parser/xquery-1.0/DirAttributeValue_EscapeQuot.txt")
        val actual = parseResource("tests/parser/xquery-1.0/DirAttributeValue_EscapeQuot.xq")
        assertThat(prettyPrintASTNode(actual), `is`(expected))
    }

    // endregion
    // region XQuery 1.0 :: DirAttributeValue + EscapeApos

    @Test
    fun testDirAttributeValue_EscapeApos() {
        val expected = loadResource("tests/parser/xquery-1.0/DirAttributeValue_EscapeApos.txt")
        val actual = parseResource("tests/parser/xquery-1.0/DirAttributeValue_EscapeApos.xq")
        assertThat(prettyPrintASTNode(actual), `is`(expected))
    }

    // endregion
    // region XQuery 1.0 :: DirAttributeValue + (Quot|Apos)AttrContentChar

    @Test
    fun testDirAttributeValue_AttrContentChar() {
        val expected = loadResource("tests/parser/xquery-1.0/DirAttributeValue_AttrContentChar.txt")
        val actual = parseResource("tests/parser/xquery-1.0/DirAttributeValue_AttrContentChar.xq")
        assertThat(prettyPrintASTNode(actual), `is`(expected))
    }

    // endregion
    // region XQuery 1.0 :: DirAttributeValue + CommonContent

    @Test
    fun testDirAttributeValue_CommonContent_EscapeCharacters() {
        val expected = loadResource("tests/parser/xquery-1.0/DirAttributeValue_CommonContent_EscapeCharacters.txt")
        val actual = parseResource("tests/parser/xquery-1.0/DirAttributeValue_CommonContent_EscapeCharacters.xq")
        assertThat(prettyPrintASTNode(actual), `is`(expected))
    }

    // endregion
    // region XQuery 1.0 :: DirAttributeValue + CommonContent + PredefinedEntityRef

    @Test
    fun testDirAttributeValue_CommonContent_PredefinedEntityRef() {
        val expected = loadResource("tests/parser/xquery-1.0/DirAttributeValue_CommonContent_PredefinedEntityRef.txt")
        val actual = parseResource("tests/parser/xquery-1.0/DirAttributeValue_CommonContent_PredefinedEntityRef.xq")
        assertThat(prettyPrintASTNode(actual), `is`(expected))
    }

    @Test
    fun testDirAttributeValue_CommonContent_PredefinedEntityRef_EmptyRef() {
        val expected = loadResource("tests/parser/xquery-1.0/DirAttributeValue_CommonContent_PredefinedEntityRef_EmptyRef.txt")
        val actual = parseResource("tests/parser/xquery-1.0/DirAttributeValue_CommonContent_PredefinedEntityRef_EmptyRef.xq")
        assertThat(prettyPrintASTNode(actual), `is`(expected))
    }

    @Test
    fun testDirAttributeValue_CommonContent_PredefinedEntityRef_IncompleteRef() {
        val expected = loadResource("tests/parser/xquery-1.0/DirAttributeValue_CommonContent_PredefinedEntityRef_IncompleteRef.txt")
        val actual = parseResource("tests/parser/xquery-1.0/DirAttributeValue_CommonContent_PredefinedEntityRef_IncompleteRef.xq")
        assertThat(prettyPrintASTNode(actual), `is`(expected))
    }

    // endregion
    // region XQuery 1.0 :: DirAttributeValue + CommonContent + CharRef

    @Test
    fun testDirAttributeValue_CommonContent_CharRef() {
        val expected = loadResource("tests/parser/xquery-1.0/DirAttributeValue_CommonContent_CharRef.txt")
        val actual = parseResource("tests/parser/xquery-1.0/DirAttributeValue_CommonContent_CharRef.xq")
        assertThat(prettyPrintASTNode(actual), `is`(expected))
    }

    @Test
    fun testDirAttributeValue_CommonContent_CharRef_EmptyHexadecimalRef() {
        val expected = loadResource("tests/parser/xquery-1.0/DirAttributeValue_CommonContent_CharRef_EmptyHexadecimalRef.txt")
        val actual = parseResource("tests/parser/xquery-1.0/DirAttributeValue_CommonContent_CharRef_EmptyHexadecimalRef.xq")
        assertThat(prettyPrintASTNode(actual), `is`(expected))
    }

    @Test
    fun testDirAttributeValue_CommonContent_CharRef_EmptyNumericRef() {
        val expected = loadResource("tests/parser/xquery-1.0/DirAttributeValue_CommonContent_CharRef_EmptyNumericRef.txt")
        val actual = parseResource("tests/parser/xquery-1.0/DirAttributeValue_CommonContent_CharRef_EmptyNumericRef.xq")
        assertThat(prettyPrintASTNode(actual), `is`(expected))
    }

    @Test
    fun testDirAttributeValue_CommonContent_CharRef_IncompleteRef() {
        val expected = loadResource("tests/parser/xquery-1.0/DirAttributeValue_CommonContent_CharRef_IncompleteRef.txt")
        val actual = parseResource("tests/parser/xquery-1.0/DirAttributeValue_CommonContent_CharRef_IncompleteRef.xq")
        assertThat(prettyPrintASTNode(actual), `is`(expected))
    }

    // endregion
    // region XQuery 1.0 :: DirAttributeValue + CommonContent + EnclosedExpr

    @Test
    fun testDirAttributeValue_CommonContent_EnclosedExpr() {
        val expected = loadResource("tests/parser/xquery-1.0/DirAttributeValue_CommonContent_EnclosedExpr.txt")
        val actual = parseResource("tests/parser/xquery-1.0/DirAttributeValue_CommonContent_EnclosedExpr.xq")
        assertThat(prettyPrintASTNode(actual), `is`(expected))
    }

    // endregion
    // region XQuery 1.0 :: DirElemContent + ElementContentChar

    @Test
    fun testDirElemContent_ElementContentChar() {
        val expected = loadResource("tests/parser/xquery-1.0/DirElemContent_ElementContentChar.txt")
        val actual = parseResource("tests/parser/xquery-1.0/DirElemContent_ElementContentChar.xq")
        assertThat(prettyPrintASTNode(actual), `is`(expected))
    }

    // endregion
    // region XQuery 1.0 :: DirElemContent + CommonContent

    @Test
    fun testDirElemContent_CommonContent() {
        val expected = loadResource("tests/parser/xquery-1.0/DirElemContent_CommonContent_EscapeCharacters.txt")
        val actual = parseResource("tests/parser/xquery-1.0/DirElemContent_CommonContent_EscapeCharacters.xq")
        assertThat(prettyPrintASTNode(actual), `is`(expected))
    }

    // endregion
    // region XQuery 1.0 :: DirElemContent + CommonContent + PredefinedEntityRef

    @Test
    fun testDirElemContent_CommonContent_PredefinedEntityRef() {
        val expected = loadResource("tests/parser/xquery-1.0/DirElemContent_CommonContent_PredefinedEntityRef.txt")
        val actual = parseResource("tests/parser/xquery-1.0/DirElemContent_CommonContent_PredefinedEntityRef.xq")
        assertThat(prettyPrintASTNode(actual), `is`(expected))
    }

    @Test
    fun testDirElemContent_CommonContent_PredefinedEntityRef_EmptyRef() {
        val expected = loadResource("tests/parser/xquery-1.0/DirElemContent_CommonContent_PredefinedEntityRef_EmptyRef.txt")
        val actual = parseResource("tests/parser/xquery-1.0/DirElemContent_CommonContent_PredefinedEntityRef_EmptyRef.xq")
        assertThat(prettyPrintASTNode(actual), `is`(expected))
    }

    @Test
    fun testDirElemContent_CommonContent_PredefinedEntityRef_IncompleteRef() {
        val expected = loadResource("tests/parser/xquery-1.0/DirElemContent_CommonContent_PredefinedEntityRef_IncompleteRef.txt")
        val actual = parseResource("tests/parser/xquery-1.0/DirElemContent_CommonContent_PredefinedEntityRef_IncompleteRef.xq")
        assertThat(prettyPrintASTNode(actual), `is`(expected))
    }

    // endregion
    // region XQuery 1.0 :: DirElemContent + CommonContent + CharRef

    @Test
    fun testDirElemContent_CommonContent_CharRef() {
        val expected = loadResource("tests/parser/xquery-1.0/DirElemContent_CommonContent_CharRef.txt")
        val actual = parseResource("tests/parser/xquery-1.0/DirElemContent_CommonContent_CharRef.xq")
        assertThat(prettyPrintASTNode(actual), `is`(expected))
    }

    @Test
    fun testDirElemContent_CommonContent_CharRef_EmptyHexadecimalRef() {
        val expected = loadResource("tests/parser/xquery-1.0/DirElemContent_CommonContent_CharRef_EmptyHexadecimalRef.txt")
        val actual = parseResource("tests/parser/xquery-1.0/DirElemContent_CommonContent_CharRef_EmptyHexadecimalRef.xq")
        assertThat(prettyPrintASTNode(actual), `is`(expected))
    }

    @Test
    fun testDirElemContent_CommonContent_CharRef_EmptyNumericRef() {
        val expected = loadResource("tests/parser/xquery-1.0/DirElemContent_CommonContent_CharRef_EmptyNumericRef.txt")
        val actual = parseResource("tests/parser/xquery-1.0/DirElemContent_CommonContent_CharRef_EmptyNumericRef.xq")
        assertThat(prettyPrintASTNode(actual), `is`(expected))
    }

    @Test
    fun testDirElemContent_CommonContent_CharRef_IncompleteRef() {
        val expected = loadResource("tests/parser/xquery-1.0/DirElemContent_CommonContent_CharRef_IncompleteRef.txt")
        val actual = parseResource("tests/parser/xquery-1.0/DirElemContent_CommonContent_CharRef_IncompleteRef.xq")
        assertThat(prettyPrintASTNode(actual), `is`(expected))
    }

    // endregion
    // region XQuery 1.0 :: DirElemContent + CommonContent + EnclosedExpr

    @Test
    fun testDirElemContent_CommonContent_EnclosedExpr() {
        val expected = loadResource("tests/parser/xquery-1.0/DirElemContent_CommonContent_EnclosedExpr.txt")
        val actual = parseResource("tests/parser/xquery-1.0/DirElemContent_CommonContent_EnclosedExpr.xq")
        assertThat(prettyPrintASTNode(actual), `is`(expected))
    }

    // endregion
    // region XQuery 1.0 :: DirElemContent + CDataSection

    @Test
    fun testDirElemContent_CDataSection() {
        val expected = loadResource("tests/parser/xquery-1.0/DirElemContent_CDataSection.txt")
        val actual = parseResource("tests/parser/xquery-1.0/DirElemContent_CDataSection.xq")
        assertThat(prettyPrintASTNode(actual), `is`(expected))
    }

    @Test
    fun testDirElemContent_CDataSection_Unclosed() {
        val expected = loadResource("tests/parser/xquery-1.0/DirElemContent_CDataSection_Unclosed.txt")
        val actual = parseResource("tests/parser/xquery-1.0/DirElemContent_CDataSection_Unclosed.xq")
        assertThat(prettyPrintASTNode(actual), `is`(expected))
    }

    @Test
    fun testDirElemContent_CDataSection_UnexpectedEndTag() {
        val expected = loadResource("tests/parser/xquery-1.0/DirElemContent_CDataSection_UnexpectedEndTag.txt")
        val actual = parseResource("tests/parser/xquery-1.0/DirElemContent_CDataSection_UnexpectedEndTag.xq")
        assertThat(prettyPrintASTNode(actual), `is`(expected))
    }

    // endregion
    // region XQuery 1.0 :: DirElemContent + DirElemConstructor (DirectConstructor)

    @Test
    fun testDirElemContent_DirElemConstructor() {
        val expected = loadResource("tests/parser/xquery-1.0/DirElemContent_DirElemConstructor.txt")
        val actual = parseResource("tests/parser/xquery-1.0/DirElemContent_DirElemConstructor.xq")
        assertThat(prettyPrintASTNode(actual), `is`(expected))
    }

    // endregion
    // region XQuery 1.0 :: DirElemContent + DirCommentConstructor (DirectConstructor)

    @Test
    fun testDirElemContent_DirCommentConstructor() {
        val expected = loadResource("tests/parser/xquery-1.0/DirElemContent_DirCommentConstructor.txt")
        val actual = parseResource("tests/parser/xquery-1.0/DirElemContent_DirCommentConstructor.xq")
        assertThat(prettyPrintASTNode(actual), `is`(expected))
    }

    // endregion
    // region XQuery 1.0 :: DirElemContent + DirPIConstructor (DirectConstructor)

    @Test
    fun testDirElemContent_DirPIConstructor() {
        val expected = loadResource("tests/parser/xquery-1.0/DirElemContent_DirPIConstructor.txt")
        val actual = parseResource("tests/parser/xquery-1.0/DirElemContent_DirPIConstructor.xq")
        assertThat(prettyPrintASTNode(actual), `is`(expected))
    }

    // endregion
    // region XQuery 1.0 :: DirCommentConstructor

    @Test
    fun testDirCommentConstructor() {
        val expected = loadResource("tests/parser/xquery-1.0/DirCommentConstructor.txt")
        val actual = parseResource("tests/parser/xquery-1.0/DirCommentConstructor.xq")
        assertThat(prettyPrintASTNode(actual), `is`(expected))
    }

    @Test
    fun testDirCommentConstructor_UnclosedComment() {
        val expected = loadResource("tests/parser/xquery-1.0/DirCommentConstructor_UnclosedComment.txt")
        val actual = parseResource("tests/parser/xquery-1.0/DirCommentConstructor_UnclosedComment.xq")
        assertThat(prettyPrintASTNode(actual), `is`(expected))
    }

    @Test
    fun testDirCommentConstructor_UnexpectedCommentEndTag() {
        val expected = loadResource("tests/parser/xquery-1.0/DirCommentConstructor_UnexpectedCommentEndTag.txt")
        val actual = parseResource("tests/parser/xquery-1.0/DirCommentConstructor_UnexpectedCommentEndTag.xq")
        assertThat(prettyPrintASTNode(actual), `is`(expected))
    }

    // endregion
    // region XQuery 1.0 :: DirPIConstructor + DirPIContents

    @Test
    fun testDirPIConstructor() {
        val expected = loadResource("tests/parser/xquery-1.0/DirPIConstructor.txt")
        val actual = parseResource("tests/parser/xquery-1.0/DirPIConstructor.xq")
        assertThat(prettyPrintASTNode(actual), `is`(expected))
    }

    @Test
    fun testDirPIConstructor_UnexpectedWhitespace() {
        val expected = loadResource("tests/parser/xquery-1.0/DirPIConstructor_UnexpectedWhitespace.txt")
        val actual = parseResource("tests/parser/xquery-1.0/DirPIConstructor_UnexpectedWhitespace.xq")
        assertThat(prettyPrintASTNode(actual), `is`(expected))
    }

    @Test
    fun testDirPIConstructor_MissingNCName() {
        val expected = loadResource("tests/parser/xquery-1.0/DirPIConstructor_MissingNCName.txt")
        val actual = parseResource("tests/parser/xquery-1.0/DirPIConstructor_MissingNCName.xq")
        assertThat(prettyPrintASTNode(actual), `is`(expected))
    }

    @Test
    fun testDirPIConstructor_MissingContents() {
        val expected = loadResource("tests/parser/xquery-1.0/DirPIConstructor_MissingContents.txt")
        val actual = parseResource("tests/parser/xquery-1.0/DirPIConstructor_MissingContents.xq")
        assertThat(prettyPrintASTNode(actual), `is`(expected))
    }

    @Test
    fun testDirPIConstructor_MissingEndTag() {
        val expected = loadResource("tests/parser/xquery-1.0/DirPIConstructor_MissingEndTag.txt")
        val actual = parseResource("tests/parser/xquery-1.0/DirPIConstructor_MissingEndTag.xq")
        assertThat(prettyPrintASTNode(actual), `is`(expected))
    }

    // endregion
    // region XQuery 1.0 :: CDataSection

    @Test
    fun testCDataSection() {
        val expected = loadResource("tests/parser/xquery-1.0/CDataSection.txt")
        val actual = parseResource("tests/parser/xquery-1.0/CDataSection.xq")
        assertThat(prettyPrintASTNode(actual), `is`(expected))
    }

    @Test
    fun testCDataSection_Unclosed() {
        val expected = loadResource("tests/parser/xquery-1.0/CDataSection_Unclosed.txt")
        val actual = parseResource("tests/parser/xquery-1.0/CDataSection_Unclosed.xq")
        assertThat(prettyPrintASTNode(actual), `is`(expected))
    }

    @Test
    fun testCDataSection_UnexpectedEndTag() {
        val expected = loadResource("tests/parser/xquery-1.0/CDataSection_UnexpectedEndTag.txt")
        val actual = parseResource("tests/parser/xquery-1.0/CDataSection_UnexpectedEndTag.xq")
        assertThat(prettyPrintASTNode(actual), `is`(expected))
    }

    // endregion
    // region XQuery 1.0 :: CompDocConstructor

    @Test
    fun testCompDocConstructor() {
        val expected = loadResource("tests/parser/xquery-1.0/CompDocConstructor.txt")
        val actual = parseResource("tests/parser/xquery-1.0/CompDocConstructor.xq")
        assertThat(prettyPrintASTNode(actual), `is`(expected))
    }

    @Test
    fun testCompDocConstructor_CompactWhitespace() {
        val expected = loadResource("tests/parser/xquery-1.0/CompDocConstructor_CompactWhitespace.txt")
        val actual = parseResource("tests/parser/xquery-1.0/CompDocConstructor_CompactWhitespace.xq")
        assertThat(prettyPrintASTNode(actual), `is`(expected))
    }

    @Test
    fun testCompDocConstructor_MissingClosingBrace() {
        val expected = loadResource("tests/parser/xquery-1.0/CompDocConstructor_MissingClosingBrace.txt")
        val actual = parseResource("tests/parser/xquery-1.0/CompDocConstructor_MissingClosingBrace.xq")
        assertThat(prettyPrintASTNode(actual), `is`(expected))
    }

    // endregion

    @Nested
    @DisplayName("XQuery 3.1 EBNF (157) CompElemConstructor")
    internal inner class CompElemConstructor {
        @Test
        @DisplayName("tag name: QName")
        fun testCompElemConstructor() {
            val expected = loadResource("tests/parser/xquery-1.0/CompElemConstructor.txt")
            val actual = parseResource("tests/parser/xquery-1.0/CompElemConstructor.xq")
            assertThat(prettyPrintASTNode(actual), `is`(expected))
        }

        @Test
        @DisplayName("tag name: QName; compact whitespace")
        fun testCompElemConstructor_CompactWhitespace() {
            val expected = loadResource("tests/parser/xquery-1.0/CompElemConstructor_CompactWhitespace.txt")
            val actual = parseResource("tests/parser/xquery-1.0/CompElemConstructor_CompactWhitespace.xq")
            assertThat(prettyPrintASTNode(actual), `is`(expected))
        }

        @Test
        @DisplayName("content expression; empty expression")
        fun testCompElemConstructor_NoExpr() {
            val expected = loadResource("tests/parser/xquery-1.0/CompElemConstructor_NoExpr.txt")
            val actual = parseResource("tests/parser/xquery-1.0/CompElemConstructor_NoExpr.xq")
            assertThat(prettyPrintASTNode(actual), `is`(expected))
        }

        @Test
        @DisplayName("content expression; missing closing brace")
        fun testCompElemConstructor_MissingClosingBrace() {
            val expected = loadResource("tests/parser/xquery-1.0/CompElemConstructor_MissingClosingBrace.txt")
            val actual = parseResource("tests/parser/xquery-1.0/CompElemConstructor_MissingClosingBrace.xq")
            assertThat(prettyPrintASTNode(actual), `is`(expected))
        }

        @Test
        @DisplayName("tag name: expression")
        fun testCompElemConstructor_ExprTagName() {
            val expected = loadResource("tests/parser/xquery-1.0/CompElemConstructor_ExprTagName.txt")
            val actual = parseResource("tests/parser/xquery-1.0/CompElemConstructor_ExprTagName.xq")
            assertThat(prettyPrintASTNode(actual), `is`(expected))
        }

        @Test
        @DisplayName("tag name: expression; compact whitespace")
        fun testCompElemConstructor_ExprTagName_CompactWhitespace() {
            val expected = loadResource("tests/parser/xquery-1.0/CompElemConstructor_ExprTagName_CompactWhitespace.txt")
            val actual = parseResource("tests/parser/xquery-1.0/CompElemConstructor_ExprTagName_CompactWhitespace.xq")
            assertThat(prettyPrintASTNode(actual), `is`(expected))
        }

        @Test
        @DisplayName("tag name: expression; missing expression")
        fun testCompElemConstructor_ExprTagName_MissingTagNameExpr() {
            val expected =
                loadResource("tests/parser/xquery-1.0/CompElemConstructor_ExprTagName_MissingTagNameExpr.txt")
            val actual = parseResource("tests/parser/xquery-1.0/CompElemConstructor_ExprTagName_MissingTagNameExpr.xq")
            assertThat(prettyPrintASTNode(actual), `is`(expected))
        }

        @Test
        @DisplayName("tag name: expression; missing closing brace")
        fun testCompElemConstructor_ExprTagName_MissingClosingTagNameBrace() {
            val expected =
                loadResource("tests/parser/xquery-1.0/CompElemConstructor_ExprTagName_MissingClosingTagNameBrace.txt")
            val actual =
                parseResource("tests/parser/xquery-1.0/CompElemConstructor_ExprTagName_MissingClosingTagNameBrace.xq")
            assertThat(prettyPrintASTNode(actual), `is`(expected))
        }

        @Test
        @DisplayName("content expression; missing expression")
        fun testCompElemConstructor_MissingValueExpr() {
            val expected = loadResource("tests/parser/xquery-1.0/CompElemConstructor_MissingValueExpr.txt")
            val actual = parseResource("tests/parser/xquery-1.0/CompElemConstructor_MissingValueExpr.xq")
            assertThat(prettyPrintASTNode(actual), `is`(expected))
        }

        @Test
        @DisplayName("tag name: URIQualifiedName [XQuery 3.0]")
        fun testCompElemConstructor_EQName() {
            val expected = loadResource("tests/parser/xquery-3.0/CompElemConstructor_EQName.txt")
            val actual = parseResource("tests/parser/xquery-3.0/CompElemConstructor_EQName.xq")
            assertThat(prettyPrintASTNode(actual), `is`(expected))
        }

        @Test
        @DisplayName("tag name: string literal (error recovery)")
        fun testCompElemConstructor_StringLiteral() {
            val expected = loadResource("tests/parser/xquery-1.0/CompElemConstructor_StringLiteral.txt")
            val actual = parseResource("tests/parser/xquery-1.0/CompElemConstructor_StringLiteral.xq")
            assertThat(prettyPrintASTNode(actual), `is`(expected))
        }
    }

    @Nested
    @DisplayName("XQuery 3.1 EBNF (159) CompAttrConstructor")
    internal inner class CompAttrConstructor {
        @Test
        @DisplayName("tag name: QName")
        fun testCompAttrConstructor() {
            val expected = loadResource("tests/parser/xquery-1.0/CompAttrConstructor.txt")
            val actual = parseResource("tests/parser/xquery-1.0/CompAttrConstructor.xq")
            assertThat(prettyPrintASTNode(actual), `is`(expected))
        }

        @Test
        @DisplayName("tag name: QName; compact whitespace")
        fun testCompAttrConstructor_CompactWhitespace() {
            val expected = loadResource("tests/parser/xquery-1.0/CompAttrConstructor_CompactWhitespace.txt")
            val actual = parseResource("tests/parser/xquery-1.0/CompAttrConstructor_CompactWhitespace.xq")
            assertThat(prettyPrintASTNode(actual), `is`(expected))
        }

        @Test
        @DisplayName("content expression; empty expression")
        fun testCompAttrConstructor_NoExpr() {
            val expected = loadResource("tests/parser/xquery-1.0/CompAttrConstructor_NoExpr.txt")
            val actual = parseResource("tests/parser/xquery-1.0/CompAttrConstructor_NoExpr.xq")
            assertThat(prettyPrintASTNode(actual), `is`(expected))
        }

        @Test
        @DisplayName("content expression; missing closing brace")
        fun testCompAttrConstructor_MissingClosingBrace() {
            val expected = loadResource("tests/parser/xquery-1.0/CompAttrConstructor_MissingClosingBrace.txt")
            val actual = parseResource("tests/parser/xquery-1.0/CompAttrConstructor_MissingClosingBrace.xq")
            assertThat(prettyPrintASTNode(actual), `is`(expected))
        }

        @Test
        @DisplayName("tag name: expression")
        fun testCompAttrConstructor_ExprTagName() {
            val expected = loadResource("tests/parser/xquery-1.0/CompAttrConstructor_ExprTagName.txt")
            val actual = parseResource("tests/parser/xquery-1.0/CompAttrConstructor_ExprTagName.xq")
            assertThat(prettyPrintASTNode(actual), `is`(expected))
        }

        @Test
        @DisplayName("tag name: expression; compact whitespace")
        fun testCompAttrConstructor_ExprTagName_CompactWhitespace() {
            val expected = loadResource("tests/parser/xquery-1.0/CompAttrConstructor_ExprTagName_CompactWhitespace.txt")
            val actual = parseResource("tests/parser/xquery-1.0/CompAttrConstructor_ExprTagName_CompactWhitespace.xq")
            assertThat(prettyPrintASTNode(actual), `is`(expected))
        }

        @Test
        @DisplayName("tag name: expression; missing expression")
        fun testCompAttrConstructor_ExprTagName_MissingTagNameExpr() {
            val expected =
                loadResource("tests/parser/xquery-1.0/CompAttrConstructor_ExprTagName_MissingTagNameExpr.txt")
            val actual = parseResource("tests/parser/xquery-1.0/CompAttrConstructor_ExprTagName_MissingTagNameExpr.xq")
            assertThat(prettyPrintASTNode(actual), `is`(expected))
        }

        @Test
        @DisplayName("tag name: expression; missing closing brace")
        fun testCompAttrConstructor_ExprTagName_MissingClosingTagNameBrace() {
            val expected =
                loadResource("tests/parser/xquery-1.0/CompAttrConstructor_ExprTagName_MissingClosingTagNameBrace.txt")
            val actual =
                parseResource("tests/parser/xquery-1.0/CompAttrConstructor_ExprTagName_MissingClosingTagNameBrace.xq")
            assertThat(prettyPrintASTNode(actual), `is`(expected))
        }

        @Test
        @DisplayName("content expression; missing expression")
        fun testCompAttrConstructor_MissingValueExpr() {
            val expected = loadResource("tests/parser/xquery-1.0/CompAttrConstructor_MissingValueExpr.txt")
            val actual = parseResource("tests/parser/xquery-1.0/CompAttrConstructor_MissingValueExpr.xq")
            assertThat(prettyPrintASTNode(actual), `is`(expected))
        }

        @Test
        @DisplayName("tag name: URIQualifiedName [XQuery 3.0]")
        fun testCompAttrConstructor_EQName() {
            val expected = loadResource("tests/parser/xquery-3.0/CompAttrConstructor_EQName.txt")
            val actual = parseResource("tests/parser/xquery-3.0/CompAttrConstructor_EQName.xq")
            assertThat(prettyPrintASTNode(actual), `is`(expected))
        }

        @Test
        @DisplayName("tag name: string literal (error recovery)")
        fun testCompAttrConstructor_StringLiteral() {
            val expected = loadResource("tests/parser/xquery-1.0/CompAttrConstructor_StringLiteral.txt")
            val actual = parseResource("tests/parser/xquery-1.0/CompAttrConstructor_StringLiteral.xq")
            assertThat(prettyPrintASTNode(actual), `is`(expected))
        }
    }

    // region XQuery 1.0 :: CompTextConstructor

    @Test
    fun testCompTextConstructor() {
        val expected = loadResource("tests/parser/xquery-1.0/CompTextConstructor.txt")
        val actual = parseResource("tests/parser/xquery-1.0/CompTextConstructor.xq")
        assertThat(prettyPrintASTNode(actual), `is`(expected))
    }

    @Test
    fun testCompTextConstructor_CompactWhitespace() {
        val expected = loadResource("tests/parser/xquery-1.0/CompTextConstructor_CompactWhitespace.txt")
        val actual = parseResource("tests/parser/xquery-1.0/CompTextConstructor_CompactWhitespace.xq")
        assertThat(prettyPrintASTNode(actual), `is`(expected))
    }

    @Test
    fun testCompTextConstructor_MissingClosingBrace() {
        val expected = loadResource("tests/parser/xquery-1.0/CompTextConstructor_MissingClosingBrace.txt")
        val actual = parseResource("tests/parser/xquery-1.0/CompTextConstructor_MissingClosingBrace.xq")
        assertThat(prettyPrintASTNode(actual), `is`(expected))
    }

    // endregion
    // region XQuery 1.0 :: CompCommentConstructor

    @Test
    fun testCompCommentConstructor() {
        val expected = loadResource("tests/parser/xquery-1.0/CompCommentConstructor.txt")
        val actual = parseResource("tests/parser/xquery-1.0/CompCommentConstructor.xq")
        assertThat(prettyPrintASTNode(actual), `is`(expected))
    }

    @Test
    fun testCompCommentConstructor_CompactWhitespace() {
        val expected = loadResource("tests/parser/xquery-1.0/CompCommentConstructor_CompactWhitespace.txt")
        val actual = parseResource("tests/parser/xquery-1.0/CompCommentConstructor_CompactWhitespace.xq")
        assertThat(prettyPrintASTNode(actual), `is`(expected))
    }

    @Test
    fun testCompCommentConstructor_MissingClosingBrace() {
        val expected = loadResource("tests/parser/xquery-1.0/CompCommentConstructor_MissingClosingBrace.txt")
        val actual = parseResource("tests/parser/xquery-1.0/CompCommentConstructor_MissingClosingBrace.xq")
        assertThat(prettyPrintASTNode(actual), `is`(expected))
    }

    // endregion

    @Nested
    @DisplayName("XQuery 3.1 EBNF (166) CompPIConstructor")
    internal inner class CompPIConstructor {
        @Test
        @DisplayName("tag name: NCName")
        fun testCompPIConstructor() {
            val expected = loadResource("tests/parser/xquery-1.0/CompPIConstructor.txt")
            val actual = parseResource("tests/parser/xquery-1.0/CompPIConstructor.xq")
            assertThat(prettyPrintASTNode(actual), `is`(expected))
        }

        @Test
        @DisplayName("tag name: NCName; compact whitespace")
        fun testCompPIConstructor_CompactWhitespace() {
            val expected = loadResource("tests/parser/xquery-1.0/CompPIConstructor_CompactWhitespace.txt")
            val actual = parseResource("tests/parser/xquery-1.0/CompPIConstructor_CompactWhitespace.xq")
            assertThat(prettyPrintASTNode(actual), `is`(expected))
        }

        @Test
        @DisplayName("content expression; empty expression")
        fun testCompPIConstructor_NoExpr() {
            val expected = loadResource("tests/parser/xquery-1.0/CompPIConstructor_NoExpr.txt")
            val actual = parseResource("tests/parser/xquery-1.0/CompPIConstructor_NoExpr.xq")
            assertThat(prettyPrintASTNode(actual), `is`(expected))
        }

        @Test
        @DisplayName("content expression; missing closing brace")
        fun testCompPIConstructor_MissingClosingBrace() {
            val expected = loadResource("tests/parser/xquery-1.0/CompPIConstructor_MissingClosingBrace.txt")
            val actual = parseResource("tests/parser/xquery-1.0/CompPIConstructor_MissingClosingBrace.xq")
            assertThat(prettyPrintASTNode(actual), `is`(expected))
        }

        @Test
        @DisplayName("tag name: expression")
        fun testCompPIConstructor_ExprTagName() {
            val expected = loadResource("tests/parser/xquery-1.0/CompPIConstructor_ExprTagName.txt")
            val actual = parseResource("tests/parser/xquery-1.0/CompPIConstructor_ExprTagName.xq")
            assertThat(prettyPrintASTNode(actual), `is`(expected))
        }

        @Test
        @DisplayName("tag name: expression; compact whitespace")
        fun testCompPIConstructor_ExprTagName_CompactWhitespace() {
            val expected = loadResource("tests/parser/xquery-1.0/CompPIConstructor_ExprTagName_CompactWhitespace.txt")
            val actual = parseResource("tests/parser/xquery-1.0/CompPIConstructor_ExprTagName_CompactWhitespace.xq")
            assertThat(prettyPrintASTNode(actual), `is`(expected))
        }

        @Test
        @DisplayName("tag name: expression; missing expression")
        fun testCompPIConstructor_ExprTagName_MissingTagNameExpr() {
            val expected = loadResource("tests/parser/xquery-1.0/CompPIConstructor_ExprTagName_MissingTagNameExpr.txt")
            val actual = parseResource("tests/parser/xquery-1.0/CompPIConstructor_ExprTagName_MissingTagNameExpr.xq")
            assertThat(prettyPrintASTNode(actual), `is`(expected))
        }

        @Test
        @DisplayName("tag name: expression; missing closing brace")
        fun testCompPIConstructor_ExprTagName_MissingClosingTagNameBrace() {
            val expected =
                loadResource("tests/parser/xquery-1.0/CompPIConstructor_ExprTagName_MissingClosingTagNameBrace.txt")
            val actual =
                parseResource("tests/parser/xquery-1.0/CompPIConstructor_ExprTagName_MissingClosingTagNameBrace.xq")
            assertThat(prettyPrintASTNode(actual), `is`(expected))
        }

        @Test
        @DisplayName("content expression; missing expression")
        fun testCompPIConstructor_MissingValueExpr() {
            val expected = loadResource("tests/parser/xquery-1.0/CompPIConstructor_MissingValueExpr.txt")
            val actual = parseResource("tests/parser/xquery-1.0/CompPIConstructor_MissingValueExpr.xq")
            assertThat(prettyPrintASTNode(actual), `is`(expected))
        }

        @Test
        @DisplayName("tag name: QName (error recovery)")
        fun testCompPIConstructor_QNameTagName() {
            val expected = loadResource("tests/parser/xquery-1.0/CompPIConstructor_QNameTagName.txt")
            val actual = parseResource("tests/parser/xquery-1.0/CompPIConstructor_QNameTagName.xq")
            assertThat(prettyPrintASTNode(actual), `is`(expected))
        }

        @Test
        @DisplayName("tag name: string literal (error recovery)")
        fun testCompPIConstructor_StringLiteral() {
            val expected = loadResource("tests/parser/xquery-1.0/CompPIConstructor_StringLiteral.txt")
            val actual = parseResource("tests/parser/xquery-1.0/CompPIConstructor_StringLiteral.xq")
            assertThat(prettyPrintASTNode(actual), `is`(expected))
        }
    }

    // region XQuery 1.0 :: SingleType

    @Test
    fun testSingleType() {
        val expected = loadResource("tests/parser/xquery-1.0/CastExpr.txt")
        val actual = parseResource("tests/parser/xquery-1.0/CastExpr.xq")
        assertThat(prettyPrintASTNode(actual), `is`(expected))
    }

    @Test
    fun testSingleType_Optional() {
        val expected = loadResource("tests/parser/xquery-1.0/SingleType_Optional.txt")
        val actual = parseResource("tests/parser/xquery-1.0/SingleType_Optional.xq")
        assertThat(prettyPrintASTNode(actual), `is`(expected))
    }

    @Test
    fun testSingleType_Optional_CompactWhitespace() {
        val expected = loadResource("tests/parser/xquery-1.0/SingleType_Optional_CompactWhitespace.txt")
        val actual = parseResource("tests/parser/xquery-1.0/SingleType_Optional_CompactWhitespace.xq")
        assertThat(prettyPrintASTNode(actual), `is`(expected))
    }

    // endregion
    // region XQuery 1.0 :: TypeDeclaration + AtomicType

    @Test
    fun testTypeDeclaration() {
        val expected = loadResource("tests/parser/xquery-1.0/TypeDeclaration.txt")
        val actual = parseResource("tests/parser/xquery-1.0/TypeDeclaration.xq")
        assertThat(prettyPrintASTNode(actual), `is`(expected))
    }

    @Test
    fun testTypeDeclaration_CompactWhitespace() {
        val expected = loadResource("tests/parser/xquery-1.0/TypeDeclaration_CompactWhitespace.txt")
        val actual = parseResource("tests/parser/xquery-1.0/TypeDeclaration_CompactWhitespace.xq")
        assertThat(prettyPrintASTNode(actual), `is`(expected))
    }

    @Test
    fun testTypeDeclaration_MissingSequenceType() {
        val expected = loadResource("tests/parser/xquery-1.0/TypeDeclaration_MissingSequenceType.txt")
        val actual = parseResource("tests/parser/xquery-1.0/TypeDeclaration_MissingSequenceType.xq")
        assertThat(prettyPrintASTNode(actual), `is`(expected))
    }

    // endregion
    // region XQuery 1.0 :: SequenceType

    @Test
    fun testSequenceType_Empty() {
        val expected = loadResource("tests/parser/xquery-1.0/SequenceType_Empty.txt")
        val actual = parseResource("tests/parser/xquery-1.0/SequenceType_Empty.xq")
        assertThat(prettyPrintASTNode(actual), `is`(expected))
    }

    @Test
    fun testSequenceType_Empty_CompactWhitespace() {
        val expected = loadResource("tests/parser/xquery-1.0/SequenceType_Empty_CompactWhitespace.txt")
        val actual = parseResource("tests/parser/xquery-1.0/SequenceType_Empty_CompactWhitespace.xq")
        assertThat(prettyPrintASTNode(actual), `is`(expected))
    }

    @Test
    fun testSequenceType_Empty_MissingClosingParenthesis() {
        val expected = loadResource("tests/parser/xquery-1.0/SequenceType_Empty_MissingClosingParenthesis.txt")
        val actual = parseResource("tests/parser/xquery-1.0/SequenceType_Empty_MissingClosingParenthesis.xq")
        assertThat(prettyPrintASTNode(actual), `is`(expected))
    }

    // endregion
    // region XQuery 1.0 :: OccurrenceIndicator

    @Test
    fun testOccurrenceIndicator_Optional() {
        val expected = loadResource("tests/parser/xquery-1.0/OccurrenceIndicator_Optional.txt")
        val actual = parseResource("tests/parser/xquery-1.0/OccurrenceIndicator_Optional.xq")
        assertThat(prettyPrintASTNode(actual), `is`(expected))
    }

    @Test
    fun testOccurrenceIndicator_Optional_CompactWhitespace() {
        val expected = loadResource("tests/parser/xquery-1.0/OccurrenceIndicator_Optional_CompactWhitespace.txt")
        val actual = parseResource("tests/parser/xquery-1.0/OccurrenceIndicator_Optional_CompactWhitespace.xq")
        assertThat(prettyPrintASTNode(actual), `is`(expected))
    }

    @Test
    fun testOccurrenceIndicator_ZeroOrMore() {
        val expected = loadResource("tests/parser/xquery-1.0/OccurrenceIndicator_ZeroOrMore.txt")
        val actual = parseResource("tests/parser/xquery-1.0/OccurrenceIndicator_ZeroOrMore.xq")
        assertThat(prettyPrintASTNode(actual), `is`(expected))
    }

    @Test
    fun testOccurrenceIndicator_ZeroOrMore_CompactWhitespace() {
        val expected = loadResource("tests/parser/xquery-1.0/OccurrenceIndicator_ZeroOrMore_CompactWhitespace.txt")
        val actual = parseResource("tests/parser/xquery-1.0/OccurrenceIndicator_ZeroOrMore_CompactWhitespace.xq")
        assertThat(prettyPrintASTNode(actual), `is`(expected))
    }

    @Test
    fun testOccurrenceIndicator_OneOrMore() {
        val expected = loadResource("tests/parser/xquery-1.0/OccurrenceIndicator_OneOrMore.txt")
        val actual = parseResource("tests/parser/xquery-1.0/OccurrenceIndicator_OneOrMore.xq")
        assertThat(prettyPrintASTNode(actual), `is`(expected))
    }

    @Test
    fun testOccurrenceIndicator_OneOrMore_CompactWhitespace() {
        val expected = loadResource("tests/parser/xquery-1.0/OccurrenceIndicator_OneOrMore_CompactWhitespace.txt")
        val actual = parseResource("tests/parser/xquery-1.0/OccurrenceIndicator_OneOrMore_CompactWhitespace.xq")
        assertThat(prettyPrintASTNode(actual), `is`(expected))
    }

    // endregion
    // region XQuery 1.0 :: ItemType

    @Test
    fun testItemType() {
        val expected = loadResource("tests/parser/xquery-1.0/ItemType.txt")
        val actual = parseResource("tests/parser/xquery-1.0/ItemType.xq")
        assertThat(prettyPrintASTNode(actual), `is`(expected))
    }

    @Test
    fun testItemType_CompactWhitespace() {
        val expected = loadResource("tests/parser/xquery-1.0/ItemType_CompactWhitespace.txt")
        val actual = parseResource("tests/parser/xquery-1.0/ItemType_CompactWhitespace.xq")
        assertThat(prettyPrintASTNode(actual), `is`(expected))
    }

    @Test
    fun testItemType_MissingClosingParenthesis() {
        val expected = loadResource("tests/parser/xquery-1.0/ItemType_MissingClosingParenthesis.txt")
        val actual = parseResource("tests/parser/xquery-1.0/ItemType_MissingClosingParenthesis.xq")
        assertThat(prettyPrintASTNode(actual), `is`(expected))
    }

    // endregion
    // region XQuery 1.0 :: AnyKindTest

    @Test
    fun testAnyKindTest() {
        val expected = loadResource("tests/parser/xquery-1.0/AnyKindTest.txt")
        val actual = parseResource("tests/parser/xquery-1.0/AnyKindTest.xq")
        assertThat(prettyPrintASTNode(actual), `is`(expected))
    }

    @Test
    fun testAnyKindTest_CompactWhitespace() {
        val expected = loadResource("tests/parser/xquery-1.0/AnyKindTest_CompactWhitespace.txt")
        val actual = parseResource("tests/parser/xquery-1.0/AnyKindTest_CompactWhitespace.xq")
        assertThat(prettyPrintASTNode(actual), `is`(expected))
    }

    @Test
    fun testAnyKindTest_MissingClosingParenthesis() {
        val expected = loadResource("tests/parser/xquery-1.0/AnyKindTest_MissingClosingParenthesis.txt")
        val actual = parseResource("tests/parser/xquery-1.0/AnyKindTest_MissingClosingParenthesis.xq")
        assertThat(prettyPrintASTNode(actual), `is`(expected))
    }

    // endregion
    // region XQuery 1.0 :: DocumentTest

    @Test
    fun testDocumentTest_ElementTest() {
        val expected = loadResource("tests/parser/xquery-1.0/DocumentTest_ElementTest.txt")
        val actual = parseResource("tests/parser/xquery-1.0/DocumentTest_ElementTest.xq")
        assertThat(prettyPrintASTNode(actual), `is`(expected))
    }

    @Test
    fun testDocumentTest_ElementTest_CompactWhitespace() {
        val expected = loadResource("tests/parser/xquery-1.0/DocumentTest_ElementTest_CompactWhitespace.txt")
        val actual = parseResource("tests/parser/xquery-1.0/DocumentTest_ElementTest_CompactWhitespace.xq")
        assertThat(prettyPrintASTNode(actual), `is`(expected))
    }

    @Test
    fun testDocumentTest_SchemaElementTest() {
        val expected = loadResource("tests/parser/xquery-1.0/DocumentTest_SchemaElementTest.txt")
        val actual = parseResource("tests/parser/xquery-1.0/DocumentTest_SchemaElementTest.xq")
        assertThat(prettyPrintASTNode(actual), `is`(expected))
    }

    @Test
    fun testDocumentTest_SchemaElementTest_CompactWhitespace() {
        val expected = loadResource("tests/parser/xquery-1.0/DocumentTest_SchemaElementTest_CompactWhitespace.txt")
        val actual = parseResource("tests/parser/xquery-1.0/DocumentTest_SchemaElementTest_CompactWhitespace.xq")
        assertThat(prettyPrintASTNode(actual), `is`(expected))
    }

    @Test
    fun testDocumentTest_Empty() {
        val expected = loadResource("tests/parser/xquery-1.0/DocumentTest_Empty.txt")
        val actual = parseResource("tests/parser/xquery-1.0/DocumentTest_Empty.xq")
        assertThat(prettyPrintASTNode(actual), `is`(expected))
    }

    @Test
    fun testDocumentTest_Empty_CompactWhitespace() {
        val expected = loadResource("tests/parser/xquery-1.0/DocumentTest_Empty_CompactWhitespace.txt")
        val actual = parseResource("tests/parser/xquery-1.0/DocumentTest_Empty_CompactWhitespace.xq")
        assertThat(prettyPrintASTNode(actual), `is`(expected))
    }

    @Test
    fun testDocumentTest_MissingClosingParenthesis() {
        val expected = loadResource("tests/parser/xquery-1.0/DocumentTest_MissingClosingParenthesis.txt")
        val actual = parseResource("tests/parser/xquery-1.0/DocumentTest_MissingClosingParenthesis.xq")
        assertThat(prettyPrintASTNode(actual), `is`(expected))
    }

    // endregion
    // region XQuery 1.0 :: TextTest

    @Test
    fun testTextTest() {
        val expected = loadResource("tests/parser/xquery-1.0/TextTest.txt")
        val actual = parseResource("tests/parser/xquery-1.0/TextTest.xq")
        assertThat(prettyPrintASTNode(actual), `is`(expected))
    }

    @Test
    fun testTextTest_CompactWhitespace() {
        val expected = loadResource("tests/parser/xquery-1.0/TextTest_CompactWhitespace.txt")
        val actual = parseResource("tests/parser/xquery-1.0/TextTest_CompactWhitespace.xq")
        assertThat(prettyPrintASTNode(actual), `is`(expected))
    }

    @Test
    fun testTextTest_MissingClosingParenthesis() {
        val expected = loadResource("tests/parser/xquery-1.0/TextTest_MissingClosingParenthesis.txt")
        val actual = parseResource("tests/parser/xquery-1.0/TextTest_MissingClosingParenthesis.xq")
        assertThat(prettyPrintASTNode(actual), `is`(expected))
    }

    // endregion
    // region XQuery 1.0 :: CommentTest

    @Test
    fun testCommentTest() {
        val expected = loadResource("tests/parser/xquery-1.0/CommentTest.txt")
        val actual = parseResource("tests/parser/xquery-1.0/CommentTest.xq")
        assertThat(prettyPrintASTNode(actual), `is`(expected))
    }

    @Test
    fun testCommentTest_CompactWhitespace() {
        val expected = loadResource("tests/parser/xquery-1.0/CommentTest_CompactWhitespace.txt")
        val actual = parseResource("tests/parser/xquery-1.0/CommentTest_CompactWhitespace.xq")
        assertThat(prettyPrintASTNode(actual), `is`(expected))
    }

    @Test
    fun testCommentTest_MissingClosingParenthesis() {
        val expected = loadResource("tests/parser/xquery-1.0/CommentTest_MissingClosingParenthesis.txt")
        val actual = parseResource("tests/parser/xquery-1.0/CommentTest_MissingClosingParenthesis.xq")
        assertThat(prettyPrintASTNode(actual), `is`(expected))
    }

    // endregion
    // region XQuery 1.0 :: PITest

    @Test
    fun testPITest() {
        val expected = loadResource("tests/parser/xquery-1.0/PITest.txt")
        val actual = parseResource("tests/parser/xquery-1.0/PITest.xq")
        assertThat(prettyPrintASTNode(actual), `is`(expected))
    }

    @Test
    fun testPITest_CompactWhitespace() {
        val expected = loadResource("tests/parser/xquery-1.0/PITest_CompactWhitespace.txt")
        val actual = parseResource("tests/parser/xquery-1.0/PITest_CompactWhitespace.xq")
        assertThat(prettyPrintASTNode(actual), `is`(expected))
    }

    @Test
    fun testPITest_MissingClosingParenthesis() {
        val expected = loadResource("tests/parser/xquery-1.0/PITest_MissingClosingParenthesis.txt")
        val actual = parseResource("tests/parser/xquery-1.0/PITest_MissingClosingParenthesis.xq")
        assertThat(prettyPrintASTNode(actual), `is`(expected))
    }

    @Test
    fun testPITest_NCName() {
        val expected = loadResource("tests/parser/xquery-1.0/PITest_NCName.txt")
        val actual = parseResource("tests/parser/xquery-1.0/PITest_NCName.xq")
        assertThat(prettyPrintASTNode(actual), `is`(expected))
    }

    @Test
    fun testPITest_NCName_CompactWhitespace() {
        val expected = loadResource("tests/parser/xquery-1.0/PITest_NCName_CompactWhitespace.txt")
        val actual = parseResource("tests/parser/xquery-1.0/PITest_NCName_CompactWhitespace.xq")
        assertThat(prettyPrintASTNode(actual), `is`(expected))
    }

    @Test
    fun testPITest_StringLiteral() {
        val expected = loadResource("tests/parser/xquery-1.0/PITest_StringLiteral.txt")
        val actual = parseResource("tests/parser/xquery-1.0/PITest_StringLiteral.xq")
        assertThat(prettyPrintASTNode(actual), `is`(expected))
    }

    @Test
    fun testPITest_StringLiteral_CompactWhitespace() {
        val expected = loadResource("tests/parser/xquery-1.0/PITest_StringLiteral_CompactWhitespace.txt")
        val actual = parseResource("tests/parser/xquery-1.0/PITest_StringLiteral_CompactWhitespace.xq")
        assertThat(prettyPrintASTNode(actual), `is`(expected))
    }

    // endregion
    // region XQuery 1.0 :: AttributeTest + AttribNameOrWildcard + AttributeName

    @Test
    fun testAttributeTest() {
        val expected = loadResource("tests/parser/xquery-1.0/AttributeTest.txt")
        val actual = parseResource("tests/parser/xquery-1.0/AttributeTest.xq")
        assertThat(prettyPrintASTNode(actual), `is`(expected))
    }

    @Test
    fun testAttributeTest_CompactWhitespace() {
        val expected = loadResource("tests/parser/xquery-1.0/AttributeTest_CompactWhitespace.txt")
        val actual = parseResource("tests/parser/xquery-1.0/AttributeTest_CompactWhitespace.xq")
        assertThat(prettyPrintASTNode(actual), `is`(expected))
    }

    @Test
    fun testAttributeTest_MissingAttribNameOrWildcard() {
        val expected = loadResource("tests/parser/xquery-1.0/AttributeTest_MissingAttribNameOrWildcard.txt")
        val actual = parseResource("tests/parser/xquery-1.0/AttributeTest_MissingAttribNameOrWildcard.xq")
        assertThat(prettyPrintASTNode(actual), `is`(expected))
    }

    @Test
    fun testAttributeTest_MissingClosingParenthesis() {
        val expected = loadResource("tests/parser/xquery-1.0/AttributeTest_MissingClosingParenthesis.txt")
        val actual = parseResource("tests/parser/xquery-1.0/AttributeTest_MissingClosingParenthesis.xq")
        assertThat(prettyPrintASTNode(actual), `is`(expected))
    }

    @Test
    fun testAttributeTest_Wildcard() {
        val expected = loadResource("tests/parser/xquery-1.0/AttributeTest_Wildcard.txt")
        val actual = parseResource("tests/parser/xquery-1.0/AttributeTest_Wildcard.xq")
        assertThat(prettyPrintASTNode(actual), `is`(expected))
    }

    @Test
    fun testAttributeTest_Wildcard_CompactWhitespace() {
        val expected = loadResource("tests/parser/xquery-1.0/AttributeTest_Wildcard_CompactWhitespace.txt")
        val actual = parseResource("tests/parser/xquery-1.0/AttributeTest_Wildcard_CompactWhitespace.xq")
        assertThat(prettyPrintASTNode(actual), `is`(expected))
    }

    // endregion
    // region XQuery 1.0 :: AttributeTest + TypeName

    @Test
    fun testAttributeTest_TypeName() {
        val expected = loadResource("tests/parser/xquery-1.0/AttributeTest_TypeName.txt")
        val actual = parseResource("tests/parser/xquery-1.0/AttributeTest_TypeName.xq")
        assertThat(prettyPrintASTNode(actual), `is`(expected))
    }

    @Test
    fun testAttributeTest_TypeName_CompactWhitespace() {
        val expected = loadResource("tests/parser/xquery-1.0/AttributeTest_TypeName_CompactWhitespace.txt")
        val actual = parseResource("tests/parser/xquery-1.0/AttributeTest_TypeName_CompactWhitespace.xq")
        assertThat(prettyPrintASTNode(actual), `is`(expected))
    }

    @Test
    fun testAttributeTest_TypeName_MissingTypeName() {
        val expected = loadResource("tests/parser/xquery-1.0/AttributeTest_TypeName_MissingTypeName.txt")
        val actual = parseResource("tests/parser/xquery-1.0/AttributeTest_TypeName_MissingTypeName.xq")
        assertThat(prettyPrintASTNode(actual), `is`(expected))
    }

    @Test
    fun testAttributeTest_TypeName_MissingComma() {
        val expected = loadResource("tests/parser/xquery-1.0/AttributeTest_TypeName_MissingComma.txt")
        val actual = parseResource("tests/parser/xquery-1.0/AttributeTest_TypeName_MissingComma.xq")
        assertThat(prettyPrintASTNode(actual), `is`(expected))
    }

    // endregion
    // region XQuery 1.0 :: SchemaAttributeTest + AttributeDeclaration

    @Test
    fun testSchemaAttributeTest() {
        val expected = loadResource("tests/parser/xquery-1.0/SchemaAttributeTest.txt")
        val actual = parseResource("tests/parser/xquery-1.0/SchemaAttributeTest.xq")
        assertThat(prettyPrintASTNode(actual), `is`(expected))
    }

    @Test
    fun testSchemaAttributeTest_CompactWhitespace() {
        val expected = loadResource("tests/parser/xquery-1.0/SchemaAttributeTest_CompactWhitespace.txt")
        val actual = parseResource("tests/parser/xquery-1.0/SchemaAttributeTest_CompactWhitespace.xq")
        assertThat(prettyPrintASTNode(actual), `is`(expected))
    }

    @Test
    fun testSchemaAttributeTest_MissingAttributeDeclaration() {
        val expected = loadResource("tests/parser/xquery-1.0/SchemaAttributeTest_MissingAttributeDeclaration.txt")
        val actual = parseResource("tests/parser/xquery-1.0/SchemaAttributeTest_MissingAttributeDeclaration.xq")
        assertThat(prettyPrintASTNode(actual), `is`(expected))
    }

    @Test
    fun testSchemaAttributeTest_MissingClosingParenthesis() {
        val expected = loadResource("tests/parser/xquery-1.0/SchemaAttributeTest_MissingClosingParenthesis.txt")
        val actual = parseResource("tests/parser/xquery-1.0/SchemaAttributeTest_MissingClosingParenthesis.xq")
        assertThat(prettyPrintASTNode(actual), `is`(expected))
    }

    // endregion
    // region XQuery 1.0 :: ElementTest + ElementNameOrWildcard + ElementName

    @Test
    fun testElementTest() {
        val expected = loadResource("tests/parser/xquery-1.0/ElementTest.txt")
        val actual = parseResource("tests/parser/xquery-1.0/ElementTest.xq")
        assertThat(prettyPrintASTNode(actual), `is`(expected))
    }

    @Test
    fun testElementTest_CompactWhitespace() {
        val expected = loadResource("tests/parser/xquery-1.0/ElementTest_CompactWhitespace.txt")
        val actual = parseResource("tests/parser/xquery-1.0/ElementTest_CompactWhitespace.xq")
        assertThat(prettyPrintASTNode(actual), `is`(expected))
    }

    @Test
    fun testElementTest_MissingElementNameOrWildcard() {
        val expected = loadResource("tests/parser/xquery-1.0/ElementTest_MissingElementNameOrWildcard.txt")
        val actual = parseResource("tests/parser/xquery-1.0/ElementTest_MissingElementNameOrWildcard.xq")
        assertThat(prettyPrintASTNode(actual), `is`(expected))
    }

    @Test
    fun testElementTest_MissingClosingParenthesis() {
        val expected = loadResource("tests/parser/xquery-1.0/ElementTest_MissingClosingParenthesis.txt")
        val actual = parseResource("tests/parser/xquery-1.0/ElementTest_MissingClosingParenthesis.xq")
        assertThat(prettyPrintASTNode(actual), `is`(expected))
    }

    @Test
    fun testElementTest_Wildcard() {
        val expected = loadResource("tests/parser/xquery-1.0/ElementTest_Wildcard.txt")
        val actual = parseResource("tests/parser/xquery-1.0/ElementTest_Wildcard.xq")
        assertThat(prettyPrintASTNode(actual), `is`(expected))
    }

    @Test
    fun testElementTest_Wildcard_CompactWhitespace() {
        val expected = loadResource("tests/parser/xquery-1.0/ElementTest_Wildcard_CompactWhitespace.txt")
        val actual = parseResource("tests/parser/xquery-1.0/ElementTest_Wildcard_CompactWhitespace.xq")
        assertThat(prettyPrintASTNode(actual), `is`(expected))
    }

    // endregion
    // region XQuery 1.0 :: ElementTest + TypeName

    @Test
    fun testElementTest_TypeName() {
        val expected = loadResource("tests/parser/xquery-1.0/ElementTest_TypeName.txt")
        val actual = parseResource("tests/parser/xquery-1.0/ElementTest_TypeName.xq")
        assertThat(prettyPrintASTNode(actual), `is`(expected))
    }

    @Test
    fun testElementTest_TypeName_CompactWhitespace() {
        val expected = loadResource("tests/parser/xquery-1.0/ElementTest_TypeName_CompactWhitespace.txt")
        val actual = parseResource("tests/parser/xquery-1.0/ElementTest_TypeName_CompactWhitespace.xq")
        assertThat(prettyPrintASTNode(actual), `is`(expected))
    }

    @Test
    fun testElementTest_TypeName_MissingTypeName() {
        val expected = loadResource("tests/parser/xquery-1.0/ElementTest_TypeName_MissingTypeName.txt")
        val actual = parseResource("tests/parser/xquery-1.0/ElementTest_TypeName_MissingTypeName.xq")
        assertThat(prettyPrintASTNode(actual), `is`(expected))
    }

    @Test
    fun testElementTest_TypeName_MissingComma() {
        val expected = loadResource("tests/parser/xquery-1.0/ElementTest_TypeName_MissingComma.txt")
        val actual = parseResource("tests/parser/xquery-1.0/ElementTest_TypeName_MissingComma.xq")
        assertThat(prettyPrintASTNode(actual), `is`(expected))
    }

    @Test
    fun testElementTest_TypeName_Optional() {
        val expected = loadResource("tests/parser/xquery-1.0/ElementTest_TypeName_Optional.txt")
        val actual = parseResource("tests/parser/xquery-1.0/ElementTest_TypeName_Optional.xq")
        assertThat(prettyPrintASTNode(actual), `is`(expected))
    }

    @Test
    fun testElementTest_TypeName_Optional_CompactWhitespace() {
        val expected = loadResource("tests/parser/xquery-1.0/ElementTest_TypeName_Optional_CompactWhitespace.txt")
        val actual = parseResource("tests/parser/xquery-1.0/ElementTest_TypeName_Optional_CompactWhitespace.xq")
        assertThat(prettyPrintASTNode(actual), `is`(expected))
    }

    @Test
    fun testElementTest_TypeName_Optional_MissingTypeName() {
        val expected = loadResource("tests/parser/xquery-1.0/ElementTest_TypeName_Optional_MissingTypeName.txt")
        val actual = parseResource("tests/parser/xquery-1.0/ElementTest_TypeName_Optional_MissingTypeName.xq")
        assertThat(prettyPrintASTNode(actual), `is`(expected))
    }

    // endregion
    // region XQuery 1.0 :: SchemaElementTest + ElementDeclaration

    @Test
    fun testSchemaElementTest() {
        val expected = loadResource("tests/parser/xquery-1.0/SchemaElementTest.txt")
        val actual = parseResource("tests/parser/xquery-1.0/SchemaElementTest.xq")
        assertThat(prettyPrintASTNode(actual), `is`(expected))
    }

    @Test
    fun testSchemaElementTest_CompactWhitespace() {
        val expected = loadResource("tests/parser/xquery-1.0/SchemaElementTest_CompactWhitespace.txt")
        val actual = parseResource("tests/parser/xquery-1.0/SchemaElementTest_CompactWhitespace.xq")
        assertThat(prettyPrintASTNode(actual), `is`(expected))
    }

    @Test
    fun testSchemaElementTest_MissingElementDeclaration() {
        val expected = loadResource("tests/parser/xquery-1.0/SchemaElementTest_MissingElementDeclaration.txt")
        val actual = parseResource("tests/parser/xquery-1.0/SchemaElementTest_MissingElementDeclaration.xq")
        assertThat(prettyPrintASTNode(actual), `is`(expected))
    }

    @Test
    fun testSchemaElementTest_MissingClosingParenthesis() {
        val expected = loadResource("tests/parser/xquery-1.0/SchemaElementTest_MissingClosingParenthesis.txt")
        val actual = parseResource("tests/parser/xquery-1.0/SchemaElementTest_MissingClosingParenthesis.xq")
        assertThat(prettyPrintASTNode(actual), `is`(expected))
    }

    // endregion

    @Test
    @DisplayName("XQuery 1.0 EBNF (141) IntegerLiteral")
    fun integerLiteral() {
        val expected = loadResource("tests/parser/xquery-1.0/IntegerLiteral.txt")
        val actual = parseResource("tests/parser/xquery-1.0/IntegerLiteral.xq")
        assertThat(prettyPrintASTNode(actual), `is`(expected))
    }

    @Test
    @DisplayName("XQuery 1.0 EBNF (142) DecimalLiteral")
    fun decimalLiteral() {
        val expected = loadResource("tests/parser/xquery-1.0/DecimalLiteral.txt")
        val actual = parseResource("tests/parser/xquery-1.0/DecimalLiteral.xq")
        assertThat(prettyPrintASTNode(actual), `is`(expected))
    }

    @Nested
    @DisplayName("XQuery 1.0 EBNF (143) DoubleLiteral")
    internal inner class DoubleLiteral {
        @Test
        fun doubleLiteral() {
            val expected = loadResource("tests/parser/xquery-1.0/DoubleLiteral.txt")
            val actual = parseResource("tests/parser/xquery-1.0/DoubleLiteral.xq")
            assertThat(prettyPrintASTNode(actual), `is`(expected))
        }

        @Test
        fun incompleteExponent() {
            val expected = loadResource("tests/parser/xquery-1.0/DoubleLiteral_IncompleteExponent.txt")
            val actual = parseResource("tests/parser/xquery-1.0/DoubleLiteral_IncompleteExponent.xq")
            assertThat(prettyPrintASTNode(actual), `is`(expected))
        }
    }

    // region XQuery 1.0 :: StringLiteral

    @Test
    fun testStringLiteral() {
        val expected = loadResource("tests/parser/xquery-1.0/StringLiteral.txt")
        val actual = parseResource("tests/parser/xquery-1.0/StringLiteral.xq")
        assertThat(prettyPrintASTNode(actual), `is`(expected))
    }

    @Test
    fun testStringLiteral_UnclosedString() {
        val expected = loadResource("tests/parser/xquery-1.0/StringLiteral_UnclosedString.txt")
        val actual = parseResource("tests/parser/xquery-1.0/StringLiteral_UnclosedString.xq")
        assertThat(prettyPrintASTNode(actual), `is`(expected))
    }

    // endregion
    // region XQuery 1.0 :: StringLiteral + PredefinedEntityRef

    @Test
    fun testStringLiteral_PredefinedEntityRef() {
        val expected = loadResource("tests/parser/xquery-1.0/StringLiteral_PredefinedEntityRef.txt")
        val actual = parseResource("tests/parser/xquery-1.0/StringLiteral_PredefinedEntityRef.xq")
        assertThat(prettyPrintASTNode(actual), `is`(expected))
    }

    @Test
    fun testStringLiteral_PredefinedEntityRef_IncompleteRef() {
        val expected = loadResource("tests/parser/xquery-1.0/StringLiteral_PredefinedEntityRef_IncompleteRef.txt")
        val actual = parseResource("tests/parser/xquery-1.0/StringLiteral_PredefinedEntityRef_IncompleteRef.xq")
        assertThat(prettyPrintASTNode(actual), `is`(expected))
    }

    @Test
    fun testStringLiteral_PredefinedEntityRef_EmptyRef() {
        val expected = loadResource("tests/parser/xquery-1.0/StringLiteral_PredefinedEntityRef_EmptyRef.txt")
        val actual = parseResource("tests/parser/xquery-1.0/StringLiteral_PredefinedEntityRef_EmptyRef.xq")
        assertThat(prettyPrintASTNode(actual), `is`(expected))
    }

    @Test
    fun testPredefinedEntityRef_MisplacedEntityRef() {
        val expected = loadResource("tests/parser/xquery-1.0/PredefinedEntityRef_MisplacedEntityRef.txt")
        val actual = parseResource("tests/parser/xquery-1.0/PredefinedEntityRef_MisplacedEntityRef.xq")
        assertThat(prettyPrintASTNode(actual), `is`(expected))
    }

    // endregion
    // region XQuery 1.0 :: StringLiteral + CharRef

    @Test
    fun testStringLiteral_CharRef() {
        val expected = loadResource("tests/parser/xquery-1.0/StringLiteral_CharRef.txt")
        val actual = parseResource("tests/parser/xquery-1.0/StringLiteral_CharRef.xq")
        assertThat(prettyPrintASTNode(actual), `is`(expected))
    }

    @Test
    fun testStringLiteral_CharRef_IncompleteRef() {
        val expected = loadResource("tests/parser/xquery-1.0/StringLiteral_CharRef_IncompleteRef.txt")
        val actual = parseResource("tests/parser/xquery-1.0/StringLiteral_CharRef_IncompleteRef.xq")
        assertThat(prettyPrintASTNode(actual), `is`(expected))
    }

    @Test
    fun testStringLiteral_CharRef_EmptyNumericRef() {
        val expected = loadResource("tests/parser/xquery-1.0/StringLiteral_CharRef_EmptyNumericRef.txt")
        val actual = parseResource("tests/parser/xquery-1.0/StringLiteral_CharRef_EmptyNumericRef.xq")
        assertThat(prettyPrintASTNode(actual), `is`(expected))
    }

    @Test
    fun testStringLiteral_CharRef_EmptyHexadecimalRef() {
        val expected = loadResource("tests/parser/xquery-1.0/StringLiteral_CharRef_EmptyHexadecimalRef.txt")
        val actual = parseResource("tests/parser/xquery-1.0/StringLiteral_CharRef_EmptyHexadecimalRef.xq")
        assertThat(prettyPrintASTNode(actual), `is`(expected))
    }

    // endregion
    // region XQuery 1.0 :: StringLiteral + EscapeQuot

    @Test
    fun testStringLiteral_EscapeQuot() {
        val expected = loadResource("tests/parser/xquery-1.0/StringLiteral_EscapeQuot.txt")
        val actual = parseResource("tests/parser/xquery-1.0/StringLiteral_EscapeQuot.xq")
        assertThat(prettyPrintASTNode(actual), `is`(expected))
    }

    // endregion
    // region XQuery 1.0 :: StringLiteral + EscapeApos

    @Test
    fun testStringLiteral_EscapeApos() {
        val expected = loadResource("tests/parser/xquery-1.0/StringLiteral_EscapeApos.txt")
        val actual = parseResource("tests/parser/xquery-1.0/StringLiteral_EscapeApos.xq")
        assertThat(prettyPrintASTNode(actual), `is`(expected))
    }

    // endregion
    // region XQuery 1.0 :: Comment

    @Test
    fun testComment() {
        val expected = loadResource("tests/parser/xquery-1.0/Comment.txt")
        val actual = parseResource("tests/parser/xquery-1.0/Comment.xq")
        assertThat(prettyPrintASTNode(actual), `is`(expected))
    }

    @Test
    fun testComment_UnclosedComment() {
        val expected = loadResource("tests/parser/xquery-1.0/Comment_UnclosedComment.txt")
        val actual = parseResource("tests/parser/xquery-1.0/Comment_UnclosedComment.xq")
        assertThat(prettyPrintASTNode(actual), `is`(expected))
    }

    @Test
    fun testComment_UnexpectedCommentEndTag() {
        val expected = loadResource("tests/parser/xquery-1.0/Comment_UnexpectedCommentEndTag.txt")
        val actual = parseResource("tests/parser/xquery-1.0/Comment_UnexpectedCommentEndTag.xq")
        assertThat(prettyPrintASTNode(actual), `is`(expected))
    }

    // endregion
    // region XQuery 1.0 :: QName

    @Test
    fun testQName() {
        val expected = loadResource("tests/parser/xquery-1.0/QName.txt")
        val actual = parseResource("tests/parser/xquery-1.0/QName.xq")
        assertThat(prettyPrintASTNode(actual), `is`(expected))
    }

    @Test
    fun testQName_SpaceBeforeColon() {
        val expected = loadResource("tests/parser/xquery-1.0/QName_SpaceBeforeColon.txt")
        val actual = parseResource("tests/parser/xquery-1.0/QName_SpaceBeforeColon.xq")
        assertThat(prettyPrintASTNode(actual), `is`(expected))
    }

    @Test
    fun testQName_SpaceAfterColon() {
        val expected = loadResource("tests/parser/xquery-1.0/QName_SpaceAfterColon.txt")
        val actual = parseResource("tests/parser/xquery-1.0/QName_SpaceAfterColon.xq")
        assertThat(prettyPrintASTNode(actual), `is`(expected))
    }

    @Test
    fun testQName_SpaceBeforeAndAfterColon() {
        val expected = loadResource("tests/parser/xquery-1.0/QName_SpaceBeforeAndAfterColon.txt")
        val actual = parseResource("tests/parser/xquery-1.0/QName_SpaceBeforeAndAfterColon.xq")
        assertThat(prettyPrintASTNode(actual), `is`(expected))
    }

    @Test
    fun testQName_NonNCNameLocalPart() {
        val expected = loadResource("tests/parser/xquery-1.0/QName_NonNCNameLocalPart.txt")
        val actual = parseResource("tests/parser/xquery-1.0/QName_NonNCNameLocalPart.xq")
        assertThat(prettyPrintASTNode(actual), `is`(expected))
    }

    @Test
    fun testQName_MissingLocalPart() {
        val expected = loadResource("tests/parser/xquery-1.0/QName_MissingLocalPart.txt")
        val actual = parseResource("tests/parser/xquery-1.0/QName_MissingLocalPart.xq")
        assertThat(prettyPrintASTNode(actual), `is`(expected))
    }

    @Test
    fun testQName_MissingPrefixPart() {
        val expected = loadResource("tests/parser/xquery-1.0/QName_MissingPrefixPart.txt")
        val actual = parseResource("tests/parser/xquery-1.0/QName_MissingPrefixPart.xq")
        assertThat(prettyPrintASTNode(actual), `is`(expected))
    }

    @Test
    fun testQName_MissingPrefixAndLocalPart() {
        val expected = loadResource("tests/parser/xquery-1.0/QName_MissingPrefixAndLocalPart.txt")
        val actual = parseResource("tests/parser/xquery-1.0/QName_MissingPrefixAndLocalPart.xq")
        assertThat(prettyPrintASTNode(actual), `is`(expected))
    }

    @Test
    fun testQName_KeywordPrefixPart() {
        val expected = loadResource("tests/parser/xquery-1.0/QName_KeywordPrefixPart.txt")
        val actual = parseResource("tests/parser/xquery-1.0/QName_KeywordPrefixPart.xq")
        assertThat(prettyPrintASTNode(actual), `is`(expected))
    }

    @Test
    fun testQName_KeywordLocalPart() {
        val expected = loadResource("tests/parser/xquery-1.0/QName_KeywordLocalPart.txt")
        val actual = parseResource("tests/parser/xquery-1.0/QName_KeywordLocalPart.xq")
        assertThat(prettyPrintASTNode(actual), `is`(expected))
    }

    @Test
    fun testQName_KeywordLocalPart_MissingPrefixPart() {
        val expected = loadResource("tests/parser/xquery-1.0/QName_KeywordLocalPart_MissingPrefixPart.txt")
        val actual = parseResource("tests/parser/xquery-1.0/QName_KeywordLocalPart_MissingPrefixPart.xq")
        assertThat(prettyPrintASTNode(actual), `is`(expected))
    }

    @Test
    fun testQName_WildcardPrefixPart() {
        val expected = loadResource("tests/parser/xquery-1.0/QName_WildcardPrefixPart.txt")
        val actual = parseResource("tests/parser/xquery-1.0/QName_WildcardPrefixPart.xq")
        assertThat(prettyPrintASTNode(actual), `is`(expected))
    }

    @Test
    fun testQName_WildcardLocalPart() {
        val expected = loadResource("tests/parser/xquery-1.0/QName_WildcardLocalPart.txt")
        val actual = parseResource("tests/parser/xquery-1.0/QName_WildcardLocalPart.xq")
        assertThat(prettyPrintASTNode(actual), `is`(expected))
    }

    @Test
    fun testQName_WildcardLocalPart_MissingPrefixPart() {
        val expected = loadResource("tests/parser/xquery-1.0/QName_WildcardLocalPart_MissingPrefixPart.txt")
        val actual = parseResource("tests/parser/xquery-1.0/QName_WildcardLocalPart_MissingPrefixPart.xq")
        assertThat(prettyPrintASTNode(actual), `is`(expected))
    }

    // endregion
    // region XQuery 1.0 :: NCName

    @Test
    fun testNCName() {
        val expected = loadResource("tests/parser/xquery-1.0/OptionDecl.txt")
        val actual = parseResource("tests/parser/xquery-1.0/OptionDecl.xq")
        assertThat(prettyPrintASTNode(actual), `is`(expected))
    }

    @Test
    fun testNCName_UnexpectedQName() {
        val expected = loadResource("tests/parser/xquery-1.0/NCName_UnexpectedQName.txt")
        val actual = parseResource("tests/parser/xquery-1.0/NCName_UnexpectedQName.xq")
        assertThat(prettyPrintASTNode(actual), `is`(expected))
    }

    @Test
    fun testNCName_UnexpectedQName_MissingPrefixPart() {
        val expected = loadResource("tests/parser/xquery-1.0/NCName_UnexpectedQName_MissingPrefixPart.txt")
        val actual = parseResource("tests/parser/xquery-1.0/NCName_UnexpectedQName_MissingPrefixPart.xq")
        assertThat(prettyPrintASTNode(actual), `is`(expected))
    }

    @Test
    fun testNCName_Keyword() {
        val expected = loadResource("tests/parser/xquery-1.0/NCName_Keyword.txt")
        val actual = parseResource("tests/parser/xquery-1.0/NCName_Keyword.xq")
        assertThat(prettyPrintASTNode(actual), `is`(expected))
    }

    @Test
    fun testNCName_Wildcard() {
        val expected = loadResource("tests/parser/xquery-1.0/NCName_Wildcard.txt")
        val actual = parseResource("tests/parser/xquery-1.0/NCName_Wildcard.xq")
        assertThat(prettyPrintASTNode(actual), `is`(expected))
    }

    // endregion
    // region XQuery 1.0 :: S

    @Test
    fun testS() {
        val expected = loadResource("tests/parser/xquery-1.0/S.txt")
        val actual = parseResource("tests/parser/xquery-1.0/S.xq")
        assertThat(prettyPrintASTNode(actual), `is`(expected))
    }

    // endregion
    // region XQuery 3.0 :: VersionDecl

    @Test
    fun testVersionDecl_EncodingOnly() {
        val expected = loadResource("tests/parser/xquery-3.0/VersionDecl_EncodingOnly.txt")
        val actual = parseResource("tests/parser/xquery-3.0/VersionDecl_EncodingOnly.xq")
        assertThat(prettyPrintASTNode(actual), `is`(expected))
    }

    @Test
    fun testVersionDecl_EncodingOnly_CompactWhitespace() {
        val expected = loadResource("tests/parser/xquery-3.0/VersionDecl_EncodingOnly_CompactWhitespace.txt")
        val actual = parseResource("tests/parser/xquery-3.0/VersionDecl_EncodingOnly_CompactWhitespace.xq")
        assertThat(prettyPrintASTNode(actual), `is`(expected))
    }

    @Test
    fun testVersionDecl_EncodingOnly_MissingEncodingString() {
        val expected = loadResource("tests/parser/xquery-3.0/VersionDecl_EncodingOnly_MissingEncodingString.txt")
        val actual = parseResource("tests/parser/xquery-3.0/VersionDecl_EncodingOnly_MissingEncodingString.xq")
        assertThat(prettyPrintASTNode(actual), `is`(expected))
    }

    @Test
    fun testVersionDecl_EncodingOnly_MissingSemicolon() {
        val expected = loadResource("tests/parser/xquery-3.0/VersionDecl_EncodingOnly_MissingSemicolon.txt")
        val actual = parseResource("tests/parser/xquery-3.0/VersionDecl_EncodingOnly_MissingSemicolon.xq")
        assertThat(prettyPrintASTNode(actual), `is`(expected))
    }

    // endregion
    // region XQuery 3.0 :: DecimalFormatDecl

    @Test
    fun testDecimalFormatDecl() {
        val expected = loadResource("tests/parser/xquery-3.0/DecimalFormatDecl.txt")
        val actual = parseResource("tests/parser/xquery-3.0/DecimalFormatDecl.xq")
        assertThat(prettyPrintASTNode(actual), `is`(expected))
    }

    @Test
    fun testDecimalFormatDecl_EQName() {
        val expected = loadResource("tests/parser/xquery-3.0/DecimalFormatDecl_EQName.txt")
        val actual = parseResource("tests/parser/xquery-3.0/DecimalFormatDecl_EQName.xq")
        assertThat(prettyPrintASTNode(actual), `is`(expected))
    }

    @Test
    fun testDecimalFormatDecl_MissingEQName() {
        val expected = loadResource("tests/parser/xquery-3.0/DecimalFormatDecl_MissingEQName.txt")
        val actual = parseResource("tests/parser/xquery-3.0/DecimalFormatDecl_MissingEQName.xq")
        assertThat(prettyPrintASTNode(actual), `is`(expected))
    }

    @Test
    fun testDecimalFormatDecl_Default() {
        val expected = loadResource("tests/parser/xquery-3.0/DecimalFormatDecl_Default.txt")
        val actual = parseResource("tests/parser/xquery-3.0/DecimalFormatDecl_Default.xq")
        assertThat(prettyPrintASTNode(actual), `is`(expected))
    }

    @Test
    fun testDecimalFormatDecl_Property_AllProperties() {
        val expected = loadResource("tests/parser/xquery-3.0/DecimalFormatDecl_Property_AllProperties.txt")
        val actual = parseResource("tests/parser/xquery-3.0/DecimalFormatDecl_Property_AllProperties.xq")
        assertThat(prettyPrintASTNode(actual), `is`(expected))
    }

    @Test
    fun testDecimalFormatDecl_Property_MissingEquals() {
        val expected = loadResource("tests/parser/xquery-3.0/DecimalFormatDecl_Property_MissingEquals.txt")
        val actual = parseResource("tests/parser/xquery-3.0/DecimalFormatDecl_Property_MissingEquals.xq")
        assertThat(prettyPrintASTNode(actual), `is`(expected))
    }

    @Test
    fun testDecimalFormatDecl_Property_MissingStringLiteral() {
        val expected = loadResource("tests/parser/xquery-3.0/DecimalFormatDecl_Property_MissingStringLiteral.txt")
        val actual = parseResource("tests/parser/xquery-3.0/DecimalFormatDecl_Property_MissingStringLiteral.xq")
        assertThat(prettyPrintASTNode(actual), `is`(expected))
    }

    @Test
    fun testDecimalFormatDecl_MissingDecimalFormatKeyword() {
        val expected = loadResource("tests/parser/xquery-3.0/DecimalFormatDecl_MissingDecimalFormatKeyword.txt")
        val actual = parseResource("tests/parser/xquery-3.0/DecimalFormatDecl_MissingDecimalFormatKeyword.xq")
        assertThat(prettyPrintASTNode(actual), `is`(expected))
    }

    // endregion
    // region XQuery 3.0 :: ContextItemDecl

    @Test
    fun testContextItemDecl() {
        val expected = loadResource("tests/parser/xquery-3.0/ContextItemDecl.txt")
        val actual = parseResource("tests/parser/xquery-3.0/ContextItemDecl.xq")
        assertThat(prettyPrintASTNode(actual), `is`(expected))
    }

    @Test
    fun testContextItemDecl_CompactWhitespace() {
        val expected = loadResource("tests/parser/xquery-3.0/ContextItemDecl_CompactWhitespace.txt")
        val actual = parseResource("tests/parser/xquery-3.0/ContextItemDecl_CompactWhitespace.xq")
        assertThat(prettyPrintASTNode(actual), `is`(expected))
    }

    @Test
    fun testContextItemDecl_Equal() {
        val expected = loadResource("tests/parser/xquery-3.0/ContextItemDecl_Equal.txt")
        val actual = parseResource("tests/parser/xquery-3.0/ContextItemDecl_Equal.xq")
        assertThat(prettyPrintASTNode(actual), `is`(expected))
    }

    @Test
    fun testContextItemDecl_MissingVarValue() {
        val expected = loadResource("tests/parser/xquery-3.0/ContextItemDecl_MissingVarValue.txt")
        val actual = parseResource("tests/parser/xquery-3.0/ContextItemDecl_MissingVarValue.xq")
        assertThat(prettyPrintASTNode(actual), `is`(expected))
    }

    @Test
    fun testContextItemDecl_MissingAssignment() {
        val expected = loadResource("tests/parser/xquery-3.0/ContextItemDecl_MissingAssignment.txt")
        val actual = parseResource("tests/parser/xquery-3.0/ContextItemDecl_MissingAssignment.xq")
        assertThat(prettyPrintASTNode(actual), `is`(expected))
    }

    @Test
    fun testContextItemDecl_MissingItemKeyword() {
        val expected = loadResource("tests/parser/xquery-3.0/ContextItemDecl_MissingItemKeyword.txt")
        val actual = parseResource("tests/parser/xquery-3.0/ContextItemDecl_MissingItemKeyword.xq")
        assertThat(prettyPrintASTNode(actual), `is`(expected))
    }

    @Test
    fun testContextItemDecl_AsItemType() {
        val expected = loadResource("tests/parser/xquery-3.0/ContextItemDecl_AsItemType.txt")
        val actual = parseResource("tests/parser/xquery-3.0/ContextItemDecl_AsItemType.xq")
        assertThat(prettyPrintASTNode(actual), `is`(expected))
    }

    @Test
    fun testContextItemDecl_AsItemType_MissingItemType() {
        val expected = loadResource("tests/parser/xquery-3.0/ContextItemDecl_AsItemType_MissingItemType.txt")
        val actual = parseResource("tests/parser/xquery-3.0/ContextItemDecl_AsItemType_MissingItemType.xq")
        assertThat(prettyPrintASTNode(actual), `is`(expected))
    }

    @Test
    fun testContextItemDecl_External() {
        val expected = loadResource("tests/parser/xquery-3.0/ContextItemDecl_External.txt")
        val actual = parseResource("tests/parser/xquery-3.0/ContextItemDecl_External.xq")
        assertThat(prettyPrintASTNode(actual), `is`(expected))
    }

    @Test
    fun testContextItemDecl_External_DefaultValue() {
        val expected = loadResource("tests/parser/xquery-3.0/ContextItemDecl_External_DefaultValue.txt")
        val actual = parseResource("tests/parser/xquery-3.0/ContextItemDecl_External_DefaultValue.xq")
        assertThat(prettyPrintASTNode(actual), `is`(expected))
    }

    @Test
    fun testContextItemDecl_External_DefaultValue_Equal() {
        val expected = loadResource("tests/parser/xquery-3.0/ContextItemDecl_External_DefaultValue_Equal.txt")
        val actual = parseResource("tests/parser/xquery-3.0/ContextItemDecl_External_DefaultValue_Equal.xq")
        assertThat(prettyPrintASTNode(actual), `is`(expected))
    }

    @Test
    fun testContextItemDecl_External_DefaultValue_MissingValue() {
        val expected = loadResource("tests/parser/xquery-3.0/ContextItemDecl_External_DefaultValue_MissingValue.txt")
        val actual = parseResource("tests/parser/xquery-3.0/ContextItemDecl_External_DefaultValue_MissingValue.xq")
        assertThat(prettyPrintASTNode(actual), `is`(expected))
    }

    @Test
    fun testContextItemDecl_MissingContextKeyword() {
        val expected = loadResource("tests/parser/xquery-3.0/ContextItemDecl_MissingContextKeyword.txt")
        val actual = parseResource("tests/parser/xquery-3.0/ContextItemDecl_MissingContextKeyword.xq")
        assertThat(prettyPrintASTNode(actual), `is`(expected))
    }

    @Test
    fun testContextItemDecl_MissingSemicolon() {
        val expected = loadResource("tests/parser/xquery-3.0/ContextItemDecl_MissingSemicolon.txt")
        val actual = parseResource("tests/parser/xquery-3.0/ContextItemDecl_MissingSemicolon.xq")
        assertThat(prettyPrintASTNode(actual), `is`(expected))
    }

    // endregion
    // region XQuery 3.0 :: AnnotatedDecl + Annotation

    @Test
    fun testAnnotation() {
        val expected = loadResource("tests/parser/xquery-3.0/Annotation.txt")
        val actual = parseResource("tests/parser/xquery-3.0/Annotation.xq")
        assertThat(prettyPrintASTNode(actual), `is`(expected))
    }

    @Test
    fun testAnnotation_CompactWhitespace() {
        val expected = loadResource("tests/parser/xquery-3.0/Annotation_CompactWhitespace.txt")
        val actual = parseResource("tests/parser/xquery-3.0/Annotation_CompactWhitespace.xq")
        assertThat(prettyPrintASTNode(actual), `is`(expected))
    }

    @Test
    fun testAnnotation_MissingQName() {
        val expected = loadResource("tests/parser/xquery-3.0/Annotation_MissingQName.txt")
        val actual = parseResource("tests/parser/xquery-3.0/Annotation_MissingQName.xq")
        assertThat(prettyPrintASTNode(actual), `is`(expected))
    }

    @Test
    fun testAnnotation_ParameterList() {
        val expected = loadResource("tests/parser/xquery-3.0/Annotation_ParameterList.txt")
        val actual = parseResource("tests/parser/xquery-3.0/Annotation_ParameterList.xq")
        assertThat(prettyPrintASTNode(actual), `is`(expected))
    }

    @Test
    fun testAnnotation_ParameterList_CompactWhitespace() {
        val expected = loadResource("tests/parser/xquery-3.0/Annotation_ParameterList_CompactWhitespace.txt")
        val actual = parseResource("tests/parser/xquery-3.0/Annotation_ParameterList_CompactWhitespace.xq")
        assertThat(prettyPrintASTNode(actual), `is`(expected))
    }

    @Test
    fun testAnnotation_ParameterList_MissingLiteral() {
        val expected = loadResource("tests/parser/xquery-3.0/Annotation_ParameterList_MissingLiteral.txt")
        val actual = parseResource("tests/parser/xquery-3.0/Annotation_ParameterList_MissingLiteral.xq")
        assertThat(prettyPrintASTNode(actual), `is`(expected))
    }

    @Test
    fun testAnnotation_ParameterList_Multiple() {
        val expected = loadResource("tests/parser/xquery-3.0/Annotation_ParameterList_Multiple.txt")
        val actual = parseResource("tests/parser/xquery-3.0/Annotation_ParameterList_Multiple.xq")
        assertThat(prettyPrintASTNode(actual), `is`(expected))
    }

    @Test
    fun testAnnotation_EQName() {
        val expected = loadResource("tests/parser/xquery-3.0/Annotation_EQName.txt")
        val actual = parseResource("tests/parser/xquery-3.0/Annotation_EQName.xq")
        assertThat(prettyPrintASTNode(actual), `is`(expected))
    }

    // endregion
    // region XQuery 3.0 :: VarDecl

    @Test
    fun testVarDecl_EQName() {
        val expected = loadResource("tests/parser/xquery-3.0/VarDecl_EQName.txt")
        val actual = parseResource("tests/parser/xquery-3.0/VarDecl_EQName.xq")
        assertThat(prettyPrintASTNode(actual), `is`(expected))
    }

    @Test
    fun testVarDecl_External_DefaultValue() {
        val expected = loadResource("tests/parser/xquery-3.0/VarDecl_External_DefaultValue.txt")
        val actual = parseResource("tests/parser/xquery-3.0/VarDecl_External_DefaultValue.xq")
        assertThat(prettyPrintASTNode(actual), `is`(expected))
    }

    // endregion
    // region XQuery 3.0 :: FunctionDecl

    @Test
    fun testFunctionDecl_EQName() {
        val expected = loadResource("tests/parser/xquery-3.0/FunctionDecl_EQName.txt")
        val actual = parseResource("tests/parser/xquery-3.0/FunctionDecl_EQName.xq")
        assertThat(prettyPrintASTNode(actual), `is`(expected))
    }

    // endregion
    // region XQuery 3.0 :: Param

    @Test
    fun testParam_EQName() {
        val expected = loadResource("tests/parser/xquery-3.0/Param_EQName.txt")
        val actual = parseResource("tests/parser/xquery-3.0/Param_EQName.xq")
        assertThat(prettyPrintASTNode(actual), `is`(expected))
    }

    // endregion
    // region XQuery 3.0 :: OptionDecl

    @Test
    fun testOptionDecl_EQName() {
        val expected = loadResource("tests/parser/xquery-3.0/OptionDecl_EQName.txt")
        val actual = parseResource("tests/parser/xquery-3.0/OptionDecl_EQName.xq")
        assertThat(prettyPrintASTNode(actual), `is`(expected))
    }

    // endregion
    // region XQuery 3.0 :: FLWORExpr

    @Test
    fun testFLWORExpr_RelaxedOrdering() {
        val expected = loadResource("tests/parser/xquery-3.0/FLWORExpr_RelaxedOrdering.txt")
        val actual = parseResource("tests/parser/xquery-3.0/FLWORExpr_RelaxedOrdering.xq")
        assertThat(prettyPrintASTNode(actual), `is`(expected))
    }

    @Test
    fun testFLWORExpr_NestedWithoutReturnClause() {
        val expected = loadResource("tests/parser/xquery-3.0/FLWORExpr_NestedWithoutReturnClause.txt")
        val actual = parseResource("tests/parser/xquery-3.0/FLWORExpr_NestedWithoutReturnClause.xq")
        assertThat(prettyPrintASTNode(actual), `is`(expected))
    }

    // endregion
    // region XQuery 3.0 :: IntermediateClause

    @Test
    fun testIntermediateClause_WhereFor() {
        val expected = loadResource("tests/parser/xquery-3.0/IntermediateClause_WhereFor.txt")
        val actual = parseResource("tests/parser/xquery-3.0/IntermediateClause_WhereFor.xq")
        assertThat(prettyPrintASTNode(actual), `is`(expected))
    }

    @Test
    fun testIntermediateClause_ForWhereLet() {
        val expected = loadResource("tests/parser/xquery-3.0/IntermediateClause_ForWhereLet.txt")
        val actual = parseResource("tests/parser/xquery-3.0/IntermediateClause_ForWhereLet.xq")
        assertThat(prettyPrintASTNode(actual), `is`(expected))
    }

    @Test
    fun testIntermediateClause_ForOrderByLet() {
        val expected = loadResource("tests/parser/xquery-3.0/IntermediateClause_ForOrderByLet.txt")
        val actual = parseResource("tests/parser/xquery-3.0/IntermediateClause_ForOrderByLet.xq")
        assertThat(prettyPrintASTNode(actual), `is`(expected))
    }

    // endregion
    // region XQuery 3.0 :: ForClause

    @Test
    fun testForClause_EQName() {
        val expected = loadResource("tests/parser/xquery-3.0/ForClause_EQName.txt")
        val actual = parseResource("tests/parser/xquery-3.0/ForClause_EQName.xq")
        assertThat(prettyPrintASTNode(actual), `is`(expected))
    }

    // endregion
    // region XQuery 3.0 :: AllowingEmpty + ForClause

    @Test
    fun testAllowingEmpty() {
        val expected = loadResource("tests/parser/xquery-3.0/AllowingEmpty.txt")
        val actual = parseResource("tests/parser/xquery-3.0/AllowingEmpty.xq")
        assertThat(prettyPrintASTNode(actual), `is`(expected))
    }

    @Test
    fun testAllowingEmpty_MissingEmptyKeyword() {
        val expected = loadResource("tests/parser/xquery-3.0/AllowingEmpty_MissingEmptyKeyword.txt")
        val actual = parseResource("tests/parser/xquery-3.0/AllowingEmpty_MissingEmptyKeyword.xq")
        assertThat(prettyPrintASTNode(actual), `is`(expected))
    }

    @Test
    fun testAllowingEmpty_ForBinding_MissingInKeyword() {
        val expected = loadResource("tests/parser/xquery-3.0/AllowingEmpty_ForBinding_MissingInKeyword.txt")
        val actual = parseResource("tests/parser/xquery-3.0/AllowingEmpty_ForBinding_MissingInKeyword.xq")
        assertThat(prettyPrintASTNode(actual), `is`(expected))
    }

    // endregion
    // region XQuery 3.0 :: PositionalVar + ForClause

    @Test
    fun testPositionalVar_EQName() {
        val expected = loadResource("tests/parser/xquery-3.0/PositionalVar_EQName.txt")
        val actual = parseResource("tests/parser/xquery-3.0/PositionalVar_EQName.xq")
        assertThat(prettyPrintASTNode(actual), `is`(expected))
    }

    // endregion
    // region XQuery 3.0 :: LetClause

    @Test
    fun testLetClause_EQName() {
        val expected = loadResource("tests/parser/xquery-3.0/LetClause_EQName.txt")
        val actual = parseResource("tests/parser/xquery-3.0/LetClause_EQName.xq")
        assertThat(prettyPrintASTNode(actual), `is`(expected))
    }

    // endregion
    // region XQuery 3.0 :: TumblingWindowClause

    @Test
    fun testTumblingWindowClause() {
        val expected = loadResource("tests/parser/xquery-3.0/TumblingWindowClause.txt")
        val actual = parseResource("tests/parser/xquery-3.0/TumblingWindowClause.xq")
        assertThat(prettyPrintASTNode(actual), `is`(expected))
    }

    @Test
    fun testTumblingWindowClause_CompactWhitespace() {
        val expected = loadResource("tests/parser/xquery-3.0/TumblingWindowClause_CompactWhitespace.txt")
        val actual = parseResource("tests/parser/xquery-3.0/TumblingWindowClause_CompactWhitespace.xq")
        assertThat(prettyPrintASTNode(actual), `is`(expected))
    }

    @Test
    fun testTumblingWindowClause_MissingWindowKeyword() {
        val expected = loadResource("tests/parser/xquery-3.0/TumblingWindowClause_MissingWindowKeyword.txt")
        val actual = parseResource("tests/parser/xquery-3.0/TumblingWindowClause_MissingWindowKeyword.xq")
        assertThat(prettyPrintASTNode(actual), `is`(expected))
    }

    @Test
    fun testTumblingWindowClause_MissingVarIndicator() {
        val expected = loadResource("tests/parser/xquery-3.0/TumblingWindowClause_MissingVarIndicator.txt")
        val actual = parseResource("tests/parser/xquery-3.0/TumblingWindowClause_MissingVarIndicator.xq")
        assertThat(prettyPrintASTNode(actual), `is`(expected))
    }

    @Test
    fun testTumblingWindowClause_MissingVarName() {
        val expected = loadResource("tests/parser/xquery-3.0/TumblingWindowClause_MissingVarName.txt")
        val actual = parseResource("tests/parser/xquery-3.0/TumblingWindowClause_MissingVarName.xq")
        assertThat(prettyPrintASTNode(actual), `is`(expected))
    }

    @Test
    fun testTumblingWindowClause_MissingInKeyword() {
        val expected = loadResource("tests/parser/xquery-3.0/TumblingWindowClause_MissingInKeyword.txt")
        val actual = parseResource("tests/parser/xquery-3.0/TumblingWindowClause_MissingInKeyword.xq")
        assertThat(prettyPrintASTNode(actual), `is`(expected))
    }

    @Test
    fun testTumblingWindowClause_MissingExpr() {
        val expected = loadResource("tests/parser/xquery-3.0/TumblingWindowClause_MissingExpr.txt")
        val actual = parseResource("tests/parser/xquery-3.0/TumblingWindowClause_MissingExpr.xq")
        assertThat(prettyPrintASTNode(actual), `is`(expected))
    }

    @Test
    fun testTumblingWindowClause_MissingStartCondition() {
        val expected = loadResource("tests/parser/xquery-3.0/TumblingWindowClause_MissingStartCondition.txt")
        val actual = parseResource("tests/parser/xquery-3.0/TumblingWindowClause_MissingStartCondition.xq")
        assertThat(prettyPrintASTNode(actual), `is`(expected))
    }

    @Test
    fun testTumblingWindowClause_TypeDecl() {
        val expected = loadResource("tests/parser/xquery-3.0/TumblingWindowClause_TypeDecl.txt")
        val actual = parseResource("tests/parser/xquery-3.0/TumblingWindowClause_TypeDecl.xq")
        assertThat(prettyPrintASTNode(actual), `is`(expected))
    }

    @Test
    fun testTumblingWindowClause_TypeDecl_MissingInKeyword() {
        val expected = loadResource("tests/parser/xquery-3.0/TumblingWindowClause_TypeDecl_MissingInKeyword.txt")
        val actual = parseResource("tests/parser/xquery-3.0/TumblingWindowClause_TypeDecl_MissingInKeyword.xq")
        assertThat(prettyPrintASTNode(actual), `is`(expected))
    }

    // endregion
    // region XQuery 3.0 :: SlidingWindowClause

    @Test
    fun testSlidingWindowClause() {
        val expected = loadResource("tests/parser/xquery-3.0/SlidingWindowClause.txt")
        val actual = parseResource("tests/parser/xquery-3.0/SlidingWindowClause.xq")
        assertThat(prettyPrintASTNode(actual), `is`(expected))
    }

    @Test
    fun testSlidingWindowClause_CompactWhitespace() {
        val expected = loadResource("tests/parser/xquery-3.0/SlidingWindowClause_CompactWhitespace.txt")
        val actual = parseResource("tests/parser/xquery-3.0/SlidingWindowClause_CompactWhitespace.xq")
        assertThat(prettyPrintASTNode(actual), `is`(expected))
    }

    @Test
    fun testSlidingWindowClause_MissingWindowKeyword() {
        val expected = loadResource("tests/parser/xquery-3.0/SlidingWindowClause_MissingWindowKeyword.txt")
        val actual = parseResource("tests/parser/xquery-3.0/SlidingWindowClause_MissingWindowKeyword.xq")
        assertThat(prettyPrintASTNode(actual), `is`(expected))
    }

    @Test
    fun testSlidingWindowClause_MissingVarIndicator() {
        val expected = loadResource("tests/parser/xquery-3.0/SlidingWindowClause_MissingVarIndicator.txt")
        val actual = parseResource("tests/parser/xquery-3.0/SlidingWindowClause_MissingVarIndicator.xq")
        assertThat(prettyPrintASTNode(actual), `is`(expected))
    }

    @Test
    fun testSlidingWindowClause_MissingVarName() {
        val expected = loadResource("tests/parser/xquery-3.0/SlidingWindowClause_MissingVarName.txt")
        val actual = parseResource("tests/parser/xquery-3.0/SlidingWindowClause_MissingVarName.xq")
        assertThat(prettyPrintASTNode(actual), `is`(expected))
    }

    @Test
    fun testSlidingWindowClause_MissingInKeyword() {
        val expected = loadResource("tests/parser/xquery-3.0/SlidingWindowClause_MissingInKeyword.txt")
        val actual = parseResource("tests/parser/xquery-3.0/SlidingWindowClause_MissingInKeyword.xq")
        assertThat(prettyPrintASTNode(actual), `is`(expected))
    }

    @Test
    fun testSlidingWindowClause_MissingExpr() {
        val expected = loadResource("tests/parser/xquery-3.0/SlidingWindowClause_MissingExpr.txt")
        val actual = parseResource("tests/parser/xquery-3.0/SlidingWindowClause_MissingExpr.xq")
        assertThat(prettyPrintASTNode(actual), `is`(expected))
    }

    @Test
    fun testSlidingWindowClause_MissingStartCondition() {
        val expected = loadResource("tests/parser/xquery-3.0/SlidingWindowClause_MissingStartCondition.txt")
        val actual = parseResource("tests/parser/xquery-3.0/SlidingWindowClause_MissingStartCondition.xq")
        assertThat(prettyPrintASTNode(actual), `is`(expected))
    }

    @Test
    fun testSlidingWindowClause_MissingEndCondition() {
        val expected = loadResource("tests/parser/xquery-3.0/SlidingWindowClause_MissingEndCondition.txt")
        val actual = parseResource("tests/parser/xquery-3.0/SlidingWindowClause_MissingEndCondition.xq")
        assertThat(prettyPrintASTNode(actual), `is`(expected))
    }

    @Test
    fun testSlidingWindowClause_TypeDecl() {
        val expected = loadResource("tests/parser/xquery-3.0/SlidingWindowClause_TypeDecl.txt")
        val actual = parseResource("tests/parser/xquery-3.0/SlidingWindowClause_TypeDecl.xq")
        assertThat(prettyPrintASTNode(actual), `is`(expected))
    }

    @Test
    fun testSlidingWindowClause_TypeDecl_MissingInKeyword() {
        val expected = loadResource("tests/parser/xquery-3.0/SlidingWindowClause_TypeDecl_MissingInKeyword.txt")
        val actual = parseResource("tests/parser/xquery-3.0/SlidingWindowClause_TypeDecl_MissingInKeyword.xq")
        assertThat(prettyPrintASTNode(actual), `is`(expected))
    }

    // endregion
    // region XQuery 3.0 :: WindowStartCondition

    @Test
    fun testWindowStartCondition() {
        val expected = loadResource("tests/parser/xquery-3.0/TumblingWindowClause.txt")
        val actual = parseResource("tests/parser/xquery-3.0/TumblingWindowClause.xq")
        assertThat(prettyPrintASTNode(actual), `is`(expected))
    }

    @Test
    fun testWindowStartCondition_MissingWhenKeyword() {
        val expected = loadResource("tests/parser/xquery-3.0/WindowStartCondition_MissingWhenKeyword.txt")
        val actual = parseResource("tests/parser/xquery-3.0/WindowStartCondition_MissingWhenKeyword.xq")
        assertThat(prettyPrintASTNode(actual), `is`(expected))
    }

    @Test
    fun testWindowStartCondition_MissingExpr() {
        val expected = loadResource("tests/parser/xquery-3.0/WindowStartCondition_MissingExpr.txt")
        val actual = parseResource("tests/parser/xquery-3.0/WindowStartCondition_MissingExpr.xq")
        assertThat(prettyPrintASTNode(actual), `is`(expected))
    }

    // endregion
    // region XQuery 3.0 :: WindowEndCondition

    @Test
    fun testWindowEndCondition() {
        val expected = loadResource("tests/parser/xquery-3.0/WindowEndCondition.txt")
        val actual = parseResource("tests/parser/xquery-3.0/WindowEndCondition.xq")
        assertThat(prettyPrintASTNode(actual), `is`(expected))
    }

    @Test
    fun testWindowEndCondition_MissingWhenKeyword() {
        val expected = loadResource("tests/parser/xquery-3.0/WindowEndCondition_MissingWhenKeyword.txt")
        val actual = parseResource("tests/parser/xquery-3.0/WindowEndCondition_MissingWhenKeyword.xq")
        assertThat(prettyPrintASTNode(actual), `is`(expected))
    }

    @Test
    fun testWindowEndCondition_MissingExpr() {
        val expected = loadResource("tests/parser/xquery-3.0/WindowEndCondition_MissingExpr.txt")
        val actual = parseResource("tests/parser/xquery-3.0/WindowEndCondition_MissingExpr.xq")
        assertThat(prettyPrintASTNode(actual), `is`(expected))
    }

    @Test
    fun testWindowEndCondition_Only() {
        val expected = loadResource("tests/parser/xquery-3.0/WindowEndCondition_Only.txt")
        val actual = parseResource("tests/parser/xquery-3.0/WindowEndCondition_Only.xq")
        assertThat(prettyPrintASTNode(actual), `is`(expected))
    }

    @Test
    fun testWindowEndCondition_Only_MissingEndKeyword() {
        val expected = loadResource("tests/parser/xquery-3.0/WindowEndCondition_Only_MissingEndKeyword.txt")
        val actual = parseResource("tests/parser/xquery-3.0/WindowEndCondition_Only_MissingEndKeyword.xq")
        assertThat(prettyPrintASTNode(actual), `is`(expected))
    }

    // endregion
    // region XQuery 3.0 :: WindowVars

    @Test
    fun testWindowVars_Empty() {
        val expected = loadResource("tests/parser/xquery-3.0/TumblingWindowClause.txt")
        val actual = parseResource("tests/parser/xquery-3.0/TumblingWindowClause.xq")
        assertThat(prettyPrintASTNode(actual), `is`(expected))
    }

    @Test
    fun testWindowVars_Current() {
        val expected = loadResource("tests/parser/xquery-3.0/WindowVars_Current.txt")
        val actual = parseResource("tests/parser/xquery-3.0/WindowVars_Current.xq")
        assertThat(prettyPrintASTNode(actual), `is`(expected))
    }

    @Test
    fun testWindowVars_Current_MissingVarName() {
        val expected = loadResource("tests/parser/xquery-3.0/WindowVars_Current_MissingVarName.txt")
        val actual = parseResource("tests/parser/xquery-3.0/WindowVars_Current_MissingVarName.xq")
        assertThat(prettyPrintASTNode(actual), `is`(expected))
    }

    @Test
    fun testWindowVars_Position() {
        val expected = loadResource("tests/parser/xquery-3.0/WindowVars_Position.txt")
        val actual = parseResource("tests/parser/xquery-3.0/WindowVars_Position.xq")
        assertThat(prettyPrintASTNode(actual), `is`(expected))
    }

    @Test
    fun testWindowVars_Previous() {
        val expected = loadResource("tests/parser/xquery-3.0/WindowVars_Previous.txt")
        val actual = parseResource("tests/parser/xquery-3.0/WindowVars_Previous.xq")
        assertThat(prettyPrintASTNode(actual), `is`(expected))
    }

    @Test
    fun testWindowVars_Previous_MissingVarIndicator() {
        val expected = loadResource("tests/parser/xquery-3.0/WindowVars_Previous_MissingVarIndicator.txt")
        val actual = parseResource("tests/parser/xquery-3.0/WindowVars_Previous_MissingVarIndicator.xq")
        assertThat(prettyPrintASTNode(actual), `is`(expected))
    }

    @Test
    fun testWindowVars_Previous_MissingVarName() {
        val expected = loadResource("tests/parser/xquery-3.0/WindowVars_Previous_MissingVarName.txt")
        val actual = parseResource("tests/parser/xquery-3.0/WindowVars_Previous_MissingVarName.xq")
        assertThat(prettyPrintASTNode(actual), `is`(expected))
    }

    @Test
    fun testWindowVars_Next() {
        val expected = loadResource("tests/parser/xquery-3.0/WindowVars_Next.txt")
        val actual = parseResource("tests/parser/xquery-3.0/WindowVars_Next.xq")
        assertThat(prettyPrintASTNode(actual), `is`(expected))
    }

    @Test
    fun testWindowVars_Next_MissingVarIndicator() {
        val expected = loadResource("tests/parser/xquery-3.0/WindowVars_Next_MissingVarIndicator.txt")
        val actual = parseResource("tests/parser/xquery-3.0/WindowVars_Next_MissingVarIndicator.xq")
        assertThat(prettyPrintASTNode(actual), `is`(expected))
    }

    @Test
    fun testWindowVars_Next_MissingVarName() {
        val expected = loadResource("tests/parser/xquery-3.0/WindowVars_Next_MissingVarName.txt")
        val actual = parseResource("tests/parser/xquery-3.0/WindowVars_Next_MissingVarName.xq")
        assertThat(prettyPrintASTNode(actual), `is`(expected))
    }

    @Test
    fun testWindowVars_AllVars() {
        val expected = loadResource("tests/parser/xquery-3.0/WindowVars_AllVars.txt")
        val actual = parseResource("tests/parser/xquery-3.0/WindowVars_AllVars.xq")
        assertThat(prettyPrintASTNode(actual), `is`(expected))
    }

    // endregion
    // region XQuery 3.0 :: CountClause

    @Test
    fun testCountClause() {
        val expected = loadResource("tests/parser/xquery-3.0/CountClause.txt")
        val actual = parseResource("tests/parser/xquery-3.0/CountClause.xq")
        assertThat(prettyPrintASTNode(actual), `is`(expected))
    }

    @Test
    fun testCountClause_CompactWhitespace() {
        val expected = loadResource("tests/parser/xquery-3.0/CountClause_CompactWhitespace.txt")
        val actual = parseResource("tests/parser/xquery-3.0/CountClause_CompactWhitespace.xq")
        assertThat(prettyPrintASTNode(actual), `is`(expected))
    }

    @Test
    fun testCountClause_MissingVariableIndicator() {
        val expected = loadResource("tests/parser/xquery-3.0/CountClause_MissingVariableIndicator.txt")
        val actual = parseResource("tests/parser/xquery-3.0/CountClause_MissingVariableIndicator.xq")
        assertThat(prettyPrintASTNode(actual), `is`(expected))
    }

    @Test
    fun testCountClause_MissingVarName() {
        val expected = loadResource("tests/parser/xquery-3.0/CountClause_MissingVarName.txt")
        val actual = parseResource("tests/parser/xquery-3.0/CountClause_MissingVarName.xq")
        assertThat(prettyPrintASTNode(actual), `is`(expected))
    }

    // endregion
    // region XQuery 3.0 :: WhereClause

    @Test
    fun testWhereClause_Multiple() {
        val expected = loadResource("tests/parser/xquery-3.0/WhereClause_Multiple.txt")
        val actual = parseResource("tests/parser/xquery-3.0/WhereClause_Multiple.xq")
        assertThat(prettyPrintASTNode(actual), `is`(expected))
    }

    // endregion
    // region XQuery 3.0 :: GroupByClause

    @Test
    fun testGroupByClause() {
        val expected = loadResource("tests/parser/xquery-3.0/GroupByClause.txt")
        val actual = parseResource("tests/parser/xquery-3.0/GroupByClause.xq")
        assertThat(prettyPrintASTNode(actual), `is`(expected))
    }

    @Test
    fun testGroupByClause_CompactWhitespace() {
        val expected = loadResource("tests/parser/xquery-3.0/GroupByClause_CompactWhitespace.txt")
        val actual = parseResource("tests/parser/xquery-3.0/GroupByClause_CompactWhitespace.xq")
        assertThat(prettyPrintASTNode(actual), `is`(expected))
    }

    @Test
    fun testGroupByClause_MissingByKeyword() {
        val expected = loadResource("tests/parser/xquery-3.0/GroupByClause_MissingByKeyword.txt")
        val actual = parseResource("tests/parser/xquery-3.0/GroupByClause_MissingByKeyword.xq")
        assertThat(prettyPrintASTNode(actual), `is`(expected))
    }

    @Test
    fun testGroupByClause_MissingGroupingSpecList() {
        val expected = loadResource("tests/parser/xquery-3.0/GroupByClause_MissingGroupingSpecList.txt")
        val actual = parseResource("tests/parser/xquery-3.0/GroupByClause_MissingGroupingSpecList.xq")
        assertThat(prettyPrintASTNode(actual), `is`(expected))
    }

    // endregion
    // region XQuery 3.0 :: GroupingSpecList

    @Test
    fun testGroupingSpecList() {
        val expected = loadResource("tests/parser/xquery-3.0/GroupByClause.txt")
        val actual = parseResource("tests/parser/xquery-3.0/GroupByClause.xq")
        assertThat(prettyPrintASTNode(actual), `is`(expected))
    }

    @Test
    fun testGroupingSpecList_Multiple() {
        val expected = loadResource("tests/parser/xquery-3.0/GroupingSpecList_Multiple.txt")
        val actual = parseResource("tests/parser/xquery-3.0/GroupingSpecList_Multiple.xq")
        assertThat(prettyPrintASTNode(actual), `is`(expected))
    }

    @Test
    fun testGroupingSpecList_Multiple_MissingGroupingSpec() {
        val expected = loadResource("tests/parser/xquery-3.0/GroupingSpecList_Multiple_MissingGroupingSpec.txt")
        val actual = parseResource("tests/parser/xquery-3.0/GroupingSpecList_Multiple_MissingGroupingSpec.xq")
        assertThat(prettyPrintASTNode(actual), `is`(expected))
    }

    // endregion
    // region XQuery 3.0 :: GroupingSpec

    @Test
    fun testGroupingSpec() {
        val expected = loadResource("tests/parser/xquery-3.0/GroupByClause.txt")
        val actual = parseResource("tests/parser/xquery-3.0/GroupByClause.xq")
        assertThat(prettyPrintASTNode(actual), `is`(expected))
    }

    @Test
    fun testGroupingSpec_Value() {
        val expected = loadResource("tests/parser/xquery-3.0/GroupingSpec_Value.txt")
        val actual = parseResource("tests/parser/xquery-3.0/GroupingSpec_Value.xq")
        assertThat(prettyPrintASTNode(actual), `is`(expected))
    }

    @Test
    fun testGroupingSpec_Value_CompactWhitespace() {
        val expected = loadResource("tests/parser/xquery-3.0/GroupingSpec_Value_CompactWhitespace.txt")
        val actual = parseResource("tests/parser/xquery-3.0/GroupingSpec_Value_CompactWhitespace.xq")
        assertThat(prettyPrintASTNode(actual), `is`(expected))
    }

    @Test
    fun testGroupingSpec_Value_Equal() {
        val expected = loadResource("tests/parser/xquery-3.0/GroupingSpec_Value_Equal.txt")
        val actual = parseResource("tests/parser/xquery-3.0/GroupingSpec_Value_Equal.xq")
        assertThat(prettyPrintASTNode(actual), `is`(expected))
    }

    @Test
    fun testGroupingSpec_Value_MissingValue() {
        val expected = loadResource("tests/parser/xquery-3.0/GroupingSpec_Value_MissingValue.txt")
        val actual = parseResource("tests/parser/xquery-3.0/GroupingSpec_Value_MissingValue.xq")
        assertThat(prettyPrintASTNode(actual), `is`(expected))
    }

    @Test
    fun testGroupingSpec_TypedValue() {
        val expected = loadResource("tests/parser/xquery-3.0/GroupingSpec_TypedValue.txt")
        val actual = parseResource("tests/parser/xquery-3.0/GroupingSpec_TypedValue.xq")
        assertThat(prettyPrintASTNode(actual), `is`(expected))
    }

    @Test
    fun testGroupingSpec_TypedValue_CompactWhitespace() {
        val expected = loadResource("tests/parser/xquery-3.0/GroupingSpec_TypedValue_CompactWhitespace.txt")
        val actual = parseResource("tests/parser/xquery-3.0/GroupingSpec_TypedValue_CompactWhitespace.xq")
        assertThat(prettyPrintASTNode(actual), `is`(expected))
    }

    @Test
    fun testGroupingSpec_TypedValue_Equal() {
        val expected = loadResource("tests/parser/xquery-3.0/GroupingSpec_TypedValue_Equal.txt")
        val actual = parseResource("tests/parser/xquery-3.0/GroupingSpec_TypedValue_Equal.xq")
        assertThat(prettyPrintASTNode(actual), `is`(expected))
    }

    @Test
    fun testGroupingSpec_TypedValue_MissingAssignment() {
        val expected = loadResource("tests/parser/xquery-3.0/GroupingSpec_TypedValue_MissingAssignment.txt")
        val actual = parseResource("tests/parser/xquery-3.0/GroupingSpec_TypedValue_MissingAssignment.xq")
        assertThat(prettyPrintASTNode(actual), `is`(expected))
    }

    @Test
    fun testGroupingSpec_TypedValue_MissingValue() {
        val expected = loadResource("tests/parser/xquery-3.0/GroupingSpec_TypedValue_MissingValue.txt")
        val actual = parseResource("tests/parser/xquery-3.0/GroupingSpec_TypedValue_MissingValue.xq")
        assertThat(prettyPrintASTNode(actual), `is`(expected))
    }

    @Test
    fun testGroupingSpec_Collation() {
        val expected = loadResource("tests/parser/xquery-3.0/GroupingSpec_Collation.txt")
        val actual = parseResource("tests/parser/xquery-3.0/GroupingSpec_Collation.xq")
        assertThat(prettyPrintASTNode(actual), `is`(expected))
    }

    @Test
    fun testGroupingSpec_Collation_MissingUriLiteral() {
        val expected = loadResource("tests/parser/xquery-3.0/GroupingSpec_Collation_MissingUriLiteral.txt")
        val actual = parseResource("tests/parser/xquery-3.0/GroupingSpec_Collation_MissingUriLiteral.xq")
        assertThat(prettyPrintASTNode(actual), `is`(expected))
    }

    @Test
    fun testGroupingSpec_ValueAndCollation() {
        val expected = loadResource("tests/parser/xquery-3.0/GroupingSpec_ValueAndCollation.txt")
        val actual = parseResource("tests/parser/xquery-3.0/GroupingSpec_ValueAndCollation.xq")
        assertThat(prettyPrintASTNode(actual), `is`(expected))
    }

    // endregion
    // region XQuery 3.0 :: OrderByClause

    @Test
    fun testOrderByClause_Multiple() {
        val expected = loadResource("tests/parser/xquery-3.0/OrderByClause_Multiple.txt")
        val actual = parseResource("tests/parser/xquery-3.0/OrderByClause_Multiple.xq")
        assertThat(prettyPrintASTNode(actual), `is`(expected))
    }

    // endregion
    // region XQuery 3.0 :: QuantifiedExpr

    @Test
    fun testQuantifiedExpr_EQName() {
        val expected = loadResource("tests/parser/xquery-3.0/QuantifiedExpr_EQName.txt")
        val actual = parseResource("tests/parser/xquery-3.0/QuantifiedExpr_EQName.xq")
        assertThat(prettyPrintASTNode(actual), `is`(expected))
    }

    // endregion
    // region XQuery 3.0 :: SwitchExpr

    @Test
    fun testSwitchExpr() {
        val expected = loadResource("tests/parser/xquery-3.0/SwitchExpr.txt")
        val actual = parseResource("tests/parser/xquery-3.0/SwitchExpr.xq")
        assertThat(prettyPrintASTNode(actual), `is`(expected))
    }

    @Test
    fun testSwitchExpr_CompactWhitespace() {
        val expected = loadResource("tests/parser/xquery-3.0/SwitchExpr_CompactWhitespace.txt")
        val actual = parseResource("tests/parser/xquery-3.0/SwitchExpr_CompactWhitespace.xq")
        assertThat(prettyPrintASTNode(actual), `is`(expected))
    }

    @Test
    fun testSwitchExpr_MissingExpr() {
        val expected = loadResource("tests/parser/xquery-3.0/SwitchExpr_MissingExpr.txt")
        val actual = parseResource("tests/parser/xquery-3.0/SwitchExpr_MissingExpr.xq")
        assertThat(prettyPrintASTNode(actual), `is`(expected))
    }

    @Test
    fun testSwitchExpr_MissingClosingParenthesis() {
        val expected = loadResource("tests/parser/xquery-3.0/SwitchExpr_MissingClosingParenthesis.txt")
        val actual = parseResource("tests/parser/xquery-3.0/SwitchExpr_MissingClosingParenthesis.xq")
        assertThat(prettyPrintASTNode(actual), `is`(expected))
    }

    @Test
    fun testSwitchExpr_MissingCaseClause() {
        val expected = loadResource("tests/parser/xquery-3.0/SwitchExpr_MissingCaseClause.txt")
        val actual = parseResource("tests/parser/xquery-3.0/SwitchExpr_MissingCaseClause.xq")
        assertThat(prettyPrintASTNode(actual), `is`(expected))
    }

    @Test
    fun testSwitchExpr_MissingDefaultKeyword() {
        val expected = loadResource("tests/parser/xquery-3.0/SwitchExpr_MissingDefaultKeyword.txt")
        val actual = parseResource("tests/parser/xquery-3.0/SwitchExpr_MissingDefaultKeyword.xq")
        assertThat(prettyPrintASTNode(actual), `is`(expected))
    }

    @Test
    fun testSwitchExpr_MissingReturnKeyword() {
        val expected = loadResource("tests/parser/xquery-3.0/SwitchExpr_MissingReturnKeyword.txt")
        val actual = parseResource("tests/parser/xquery-3.0/SwitchExpr_MissingReturnKeyword.xq")
        assertThat(prettyPrintASTNode(actual), `is`(expected))
    }

    @Test
    fun testSwitchExpr_MissingReturnExpr() {
        val expected = loadResource("tests/parser/xquery-3.0/SwitchExpr_MissingReturnExpr.txt")
        val actual = parseResource("tests/parser/xquery-3.0/SwitchExpr_MissingReturnExpr.xq")
        assertThat(prettyPrintASTNode(actual), `is`(expected))
    }

    // endregion
    // region XQuery 3.0 :: SwitchCaseClause

    @Test
    fun testSwitchCaseClause() {
        val expected = loadResource("tests/parser/xquery-3.0/SwitchExpr.txt")
        val actual = parseResource("tests/parser/xquery-3.0/SwitchExpr.xq")
        assertThat(prettyPrintASTNode(actual), `is`(expected))
    }

    @Test
    fun testSwitchCaseClause_MissingCaseOperand() {
        val expected = loadResource("tests/parser/xquery-3.0/SwitchCaseClause_MissingCaseOperand.txt")
        val actual = parseResource("tests/parser/xquery-3.0/SwitchCaseClause_MissingCaseOperand.xq")
        assertThat(prettyPrintASTNode(actual), `is`(expected))
    }

    @Test
    fun testSwitchCaseClause_MissingReturnKeyword() {
        val expected = loadResource("tests/parser/xquery-3.0/SwitchCaseClause_MissingReturnKeyword.txt")
        val actual = parseResource("tests/parser/xquery-3.0/SwitchCaseClause_MissingReturnKeyword.xq")
        assertThat(prettyPrintASTNode(actual), `is`(expected))
    }

    @Test
    fun testSwitchCaseClause_MissingReturnExpr() {
        val expected = loadResource("tests/parser/xquery-3.0/SwitchCaseClause_MissingReturnExpr.txt")
        val actual = parseResource("tests/parser/xquery-3.0/SwitchCaseClause_MissingReturnExpr.xq")
        assertThat(prettyPrintASTNode(actual), `is`(expected))
    }

    @Test
    fun testSwitchCaseClause_MultipleCases() {
        val expected = loadResource("tests/parser/xquery-3.0/SwitchCaseClause_MultipleCases.txt")
        val actual = parseResource("tests/parser/xquery-3.0/SwitchCaseClause_MultipleCases.xq")
        assertThat(prettyPrintASTNode(actual), `is`(expected))
    }

    // endregion
    // region XQuery 3.0 :: TypeswitchExpr

    @Test
    fun testTypeswitchExpr_Variable_EQName() {
        val expected = loadResource("tests/parser/xquery-3.0/TypeswitchExpr_Variable_EQName.txt")
        val actual = parseResource("tests/parser/xquery-3.0/TypeswitchExpr_Variable_EQName.xq")
        assertThat(prettyPrintASTNode(actual), `is`(expected))
    }

    // endregion
    // region XQuery 3.0 :: CaseClause

    @Test
    fun testCaseClause_Variable_EQName() {
        val expected = loadResource("tests/parser/xquery-3.0/CaseClause_Variable_EQName.txt")
        val actual = parseResource("tests/parser/xquery-3.0/CaseClause_Variable_EQName.xq")
        assertThat(prettyPrintASTNode(actual), `is`(expected))
    }

    // endregion
    // region XQuery 3.0 :: CaseClause + SequenceTypeUnion

    @Test
    fun testSequenceTypeUnion() {
        val expected = loadResource("tests/parser/xquery-3.0/SequenceTypeUnion.txt")
        val actual = parseResource("tests/parser/xquery-3.0/SequenceTypeUnion.xq")
        assertThat(prettyPrintASTNode(actual), `is`(expected))
    }

    @Test
    fun testSequenceTypeUnion_CompactWhitespace() {
        val expected = loadResource("tests/parser/xquery-3.0/SequenceTypeUnion_CompactWhitespace.txt")
        val actual = parseResource("tests/parser/xquery-3.0/SequenceTypeUnion_CompactWhitespace.xq")
        assertThat(prettyPrintASTNode(actual), `is`(expected))
    }

    @Test
    fun testSequenceTypeUnion_MissingSequenceType() {
        val expected = loadResource("tests/parser/xquery-3.0/SequenceTypeUnion_MissingSequenceType.txt")
        val actual = parseResource("tests/parser/xquery-3.0/SequenceTypeUnion_MissingSequenceType.xq")
        assertThat(prettyPrintASTNode(actual), `is`(expected))
    }

    // endregion
    // region XQuery 3.0 :: TryClause + TryTargetExpr + TryCatchExpr

    @Test
    fun testTryClause() {
        val expected = loadResource("tests/parser/xquery-3.0/TryClause.txt")
        val actual = parseResource("tests/parser/xquery-3.0/TryClause.xq")
        assertThat(prettyPrintASTNode(actual), `is`(expected))
    }

    @Test
    fun testTryClause_MissingClosingBrace() {
        val expected = loadResource("tests/parser/xquery-3.0/TryClause_MissingClosingBrace.txt")
        val actual = parseResource("tests/parser/xquery-3.0/TryClause_MissingClosingBrace.xq")
        assertThat(prettyPrintASTNode(actual), `is`(expected))
    }

    // endregion
    // region XQuery 3.0 :: CatchClause + TryCatchExpr

    @Test
    fun testCatchClause() {
        val expected = loadResource("tests/parser/xquery-3.0/CatchClause.txt")
        val actual = parseResource("tests/parser/xquery-3.0/CatchClause.xq")
        assertThat(prettyPrintASTNode(actual), `is`(expected))
    }

    @Test
    fun testCatchClause_CompactWhitespace() {
        val expected = loadResource("tests/parser/xquery-3.0/CatchClause_CompactWhitespace.txt")
        val actual = parseResource("tests/parser/xquery-3.0/CatchClause_CompactWhitespace.xq")
        assertThat(prettyPrintASTNode(actual), `is`(expected))
    }

    @Test
    fun testCatchClause_MissingCatchErrorList() {
        val expected = loadResource("tests/parser/xquery-3.0/CatchClause_MissingCatchErrorList.txt")
        val actual = parseResource("tests/parser/xquery-3.0/CatchClause_MissingCatchErrorList.xq")
        assertThat(prettyPrintASTNode(actual), `is`(expected))
    }

    @Test
    fun testCatchClause_MissingOpeningBrace() {
        val expected = loadResource("tests/parser/xquery-3.0/CatchClause_MissingOpeningBrace.txt")
        val actual = parseResource("tests/parser/xquery-3.0/CatchClause_MissingOpeningBrace.xq")
        assertThat(prettyPrintASTNode(actual), `is`(expected))
    }

    @Test
    fun testCatchClause_MissingClosingBrace() {
        val expected = loadResource("tests/parser/xquery-3.0/CatchClause_MissingClosingBrace.txt")
        val actual = parseResource("tests/parser/xquery-3.0/CatchClause_MissingClosingBrace.xq")
        assertThat(prettyPrintASTNode(actual), `is`(expected))
    }

    @Test
    fun testCatchClause_Multiple() {
        val expected = loadResource("tests/parser/xquery-3.0/CatchClause_Multiple.txt")
        val actual = parseResource("tests/parser/xquery-3.0/CatchClause_Multiple.xq")
        assertThat(prettyPrintASTNode(actual), `is`(expected))
    }

    // endregion
    // region XQuery 3.0 :: CatchErrorList + CatchClause + TryCatchExpr

    @Test
    fun testCatchErrorList() {
        val expected = loadResource("tests/parser/xquery-3.0/CatchClause.txt")
        val actual = parseResource("tests/parser/xquery-3.0/CatchClause.xq")
        assertThat(prettyPrintASTNode(actual), `is`(expected))
    }

    @Test
    fun testCatchErrorList_Multiple() {
        val expected = loadResource("tests/parser/xquery-3.0/CatchErrorList_Multiple.txt")
        val actual = parseResource("tests/parser/xquery-3.0/CatchErrorList_Multiple.xq")
        assertThat(prettyPrintASTNode(actual), `is`(expected))
    }

    @Test
    fun testCatchErrorList_Multiple_CompactWhitespace() {
        val expected = loadResource("tests/parser/xquery-3.0/CatchErrorList_Multiple_CompactWhitespace.txt")
        val actual = parseResource("tests/parser/xquery-3.0/CatchErrorList_Multiple_CompactWhitespace.xq")
        assertThat(prettyPrintASTNode(actual), `is`(expected))
    }

    @Test
    fun testCatchErrorList_Multiple_MissingNameTest() {
        val expected = loadResource("tests/parser/xquery-3.0/CatchErrorList_Multiple_MissingNameTest.txt")
        val actual = parseResource("tests/parser/xquery-3.0/CatchErrorList_Multiple_MissingNameTest.xq")
        assertThat(prettyPrintASTNode(actual), `is`(expected))
    }

    // endregion
    // region XQuery 3.0 :: StringConcatExpr

    @Test
    fun testStringConcatExpr() {
        val expected = loadResource("tests/parser/xquery-3.0/StringConcatExpr.txt")
        val actual = parseResource("tests/parser/xquery-3.0/StringConcatExpr.xq")
        assertThat(prettyPrintASTNode(actual), `is`(expected))
    }

    @Test
    fun testStringConcatExpr_CompactWhitespace() {
        val expected = loadResource("tests/parser/xquery-3.0/StringConcatExpr_CompactWhitespace.txt")
        val actual = parseResource("tests/parser/xquery-3.0/StringConcatExpr_CompactWhitespace.xq")
        assertThat(prettyPrintASTNode(actual), `is`(expected))
    }

    @Test
    fun testStringConcatExpr_MissingRangeExpr() {
        val expected = loadResource("tests/parser/xquery-3.0/StringConcatExpr_MissingRangeExpr.txt")
        val actual = parseResource("tests/parser/xquery-3.0/StringConcatExpr_MissingRangeExpr.xq")
        assertThat(prettyPrintASTNode(actual), `is`(expected))
    }

    @Test
    fun testStringConcatExpr_Multiple() {
        val expected = loadResource("tests/parser/xquery-3.0/StringConcatExpr_Multiple.txt")
        val actual = parseResource("tests/parser/xquery-3.0/StringConcatExpr_Multiple.xq")
        assertThat(prettyPrintASTNode(actual), `is`(expected))
    }

    @Test
    fun testStringConcatExpr_Multiple_CompactWhitespace() {
        val expected = loadResource("tests/parser/xquery-3.0/StringConcatExpr_Multiple_CompactWhitespace.txt")
        val actual = parseResource("tests/parser/xquery-3.0/StringConcatExpr_Multiple_CompactWhitespace.xq")
        assertThat(prettyPrintASTNode(actual), `is`(expected))
    }

    // endregion
    // region XQuery 3.0 :: ValidateExpr

    @Test
    fun testValidateExpr_Type() {
        val expected = loadResource("tests/parser/xquery-3.0/ValidateExpr_Type.txt")
        val actual = parseResource("tests/parser/xquery-3.0/ValidateExpr_Type.xq")
        assertThat(prettyPrintASTNode(actual), `is`(expected))
    }

    @Test
    fun testValidateExpr_Type_CompactWhitespace() {
        val expected = loadResource("tests/parser/xquery-3.0/ValidateExpr_Type_CompactWhitespace.txt")
        val actual = parseResource("tests/parser/xquery-3.0/ValidateExpr_Type_CompactWhitespace.xq")
        assertThat(prettyPrintASTNode(actual), `is`(expected))
    }

    @Test
    fun testValidateExpr_Type_MissingTypeName() {
        val expected = loadResource("tests/parser/xquery-3.0/ValidateExpr_Type_MissingTypeName.txt")
        val actual = parseResource("tests/parser/xquery-3.0/ValidateExpr_Type_MissingTypeName.xq")
        assertThat(prettyPrintASTNode(actual), `is`(expected))
    }

    @Test
    fun testValidateExpr_Type_MissingOpeningBrace() {
        val expected = loadResource("tests/parser/xquery-3.0/ValidateExpr_Type_MissingOpeningBrace.txt")
        val actual = parseResource("tests/parser/xquery-3.0/ValidateExpr_Type_MissingOpeningBrace.xq")
        assertThat(prettyPrintASTNode(actual), `is`(expected))
    }

    @Test
    fun testValidateExpr_Type_EQName() {
        val expected = loadResource("tests/parser/xquery-3.0/ValidateExpr_Type_EQName.txt")
        val actual = parseResource("tests/parser/xquery-3.0/ValidateExpr_Type_EQName.xq")
        assertThat(prettyPrintASTNode(actual), `is`(expected))
    }

    // endregion
    // region XQuery 3.0 :: Pragma

    @Test
    fun testPragma_EQName() {
        val expected = loadResource("tests/parser/xquery-3.0/Pragma_EQName.txt")
        val actual = parseResource("tests/parser/xquery-3.0/Pragma_EQName.xq")
        assertThat(prettyPrintASTNode(actual), `is`(expected))
    }

    // endregion
    // region XQuery 3.0 :: SimpleMapExpr

    @Test
    fun testSimpleMapExpr() {
        val expected = loadResource("tests/parser/xquery-3.0/SimpleMapExpr.txt")
        val actual = parseResource("tests/parser/xquery-3.0/SimpleMapExpr.xq")
        assertThat(prettyPrintASTNode(actual), `is`(expected))
    }

    @Test
    fun testSimpleMapExpr_CompactWhitespace() {
        val expected = loadResource("tests/parser/xquery-3.0/SimpleMapExpr_CompactWhitespace.txt")
        val actual = parseResource("tests/parser/xquery-3.0/SimpleMapExpr_CompactWhitespace.xq")
        assertThat(prettyPrintASTNode(actual), `is`(expected))
    }

    @Test
    fun testSimpleMapExpr_MissingPathExpr() {
        val expected = loadResource("tests/parser/xquery-3.0/SimpleMapExpr_MissingPathExpr.txt")
        val actual = parseResource("tests/parser/xquery-3.0/SimpleMapExpr_MissingPathExpr.xq")
        assertThat(prettyPrintASTNode(actual), `is`(expected))
    }

    @Test
    fun testSimpleMapExpr_Multiple() {
        val expected = loadResource("tests/parser/xquery-3.0/SimpleMapExpr_Multiple.txt")
        val actual = parseResource("tests/parser/xquery-3.0/SimpleMapExpr_Multiple.xq")
        assertThat(prettyPrintASTNode(actual), `is`(expected))
    }

    // endregion
    // region XQuery 3.0 :: ForwardStep

    @Test
    fun testForwardStep_EQName() {
        val expected = loadResource("tests/parser/xquery-3.0/ForwardStep_EQName.txt")
        val actual = parseResource("tests/parser/xquery-3.0/ForwardStep_EQName.xq")
        assertThat(prettyPrintASTNode(actual), `is`(expected))
    }

    // endregion
    // region XQuery 3.0 :: NodeTest + NameTest + Wildcard

    @Test
    fun testWildcard_BracedURILiteral() {
        val expected = loadResource("tests/parser/xquery-3.0/Wildcard_BracedURILiteral.txt")
        val actual = parseResource("tests/parser/xquery-3.0/Wildcard_BracedURILiteral.xq")
        assertThat(prettyPrintASTNode(actual), `is`(expected))
    }

    // endregion
    // region XQuery 3.0 :: PostfixExpr

    @Test
    fun testPostfixExpr_ArgumentList() {
        val expected = loadResource("tests/parser/xquery-3.0/PostfixExpr_ArgumentList.txt")
        val actual = parseResource("tests/parser/xquery-3.0/PostfixExpr_ArgumentList.xq")
        assertThat(prettyPrintASTNode(actual), `is`(expected))
    }

    @Test
    fun testPostfixExpr_ArgumentList_CompactWhitespace() {
        val expected = loadResource("tests/parser/xquery-3.0/PostfixExpr_ArgumentList_CompactWhitespace.txt")
        val actual = parseResource("tests/parser/xquery-3.0/PostfixExpr_ArgumentList_CompactWhitespace.xq")
        assertThat(prettyPrintASTNode(actual), `is`(expected))
    }

    @Test
    fun testPostfixExpr_Mixed() {
        val expected = loadResource("tests/parser/xquery-3.0/PostfixExpr_Mixed.txt")
        val actual = parseResource("tests/parser/xquery-3.0/PostfixExpr_Mixed.xq")
        assertThat(prettyPrintASTNode(actual), `is`(expected))
    }

    @Test
    fun testPostfixExpr_Mixed_CompactWhitespace() {
        val expected = loadResource("tests/parser/xquery-3.0/PostfixExpr_Mixed_CompactWhitespace.txt")
        val actual = parseResource("tests/parser/xquery-3.0/PostfixExpr_Mixed_CompactWhitespace.xq")
        assertThat(prettyPrintASTNode(actual), `is`(expected))
    }

    // endregion
    // region XQuery 3.0 :: VarRef + VarName

    @Test
    fun testVarRef_EQName() {
        val expected = loadResource("tests/parser/xquery-3.0/VarRef_EQName.txt")
        val actual = parseResource("tests/parser/xquery-3.0/VarRef_EQName.xq")
        assertThat(prettyPrintASTNode(actual), `is`(expected))
    }

    // endregion
    // region XQuery 3.0 :: FunctionCall

    @Test
    fun testFunctionCall_EQName() {
        val expected = loadResource("tests/parser/xquery-3.0/FunctionCall_EQName.txt")
        val actual = parseResource("tests/parser/xquery-3.0/FunctionCall_EQName.xq")
        assertThat(prettyPrintASTNode(actual), `is`(expected))
    }

    // endregion
    // region XQuery 3.0 :: ArgumentPlaceholder

    @Test
    fun testArgumentPlaceholder() {
        val expected = loadResource("tests/parser/xquery-3.0/ArgumentPlaceholder.txt")
        val actual = parseResource("tests/parser/xquery-3.0/ArgumentPlaceholder.xq")
        assertThat(prettyPrintASTNode(actual), `is`(expected))
    }

    // endregion

    @Nested
    @DisplayName("XQuery 3.1 EBNF (160) CompNamespaceConstructor")
    internal inner class CompNamespaceConstructor {
        @Test
        @DisplayName("tag name: NCName")
        fun testCompNamespaceConstructor() {
            val expected = loadResource("tests/parser/xquery-3.0/CompNamespaceConstructor.txt")
            val actual = parseResource("tests/parser/xquery-3.0/CompNamespaceConstructor.xq")
            assertThat(prettyPrintASTNode(actual), `is`(expected))
        }

        @Test
        @DisplayName("tag name: NCName; compact whitespace")
        fun testCompNamespaceConstructor_CompactWhitespace() {
            val expected = loadResource("tests/parser/xquery-3.0/CompNamespaceConstructor_CompactWhitespace.txt")
            val actual = parseResource("tests/parser/xquery-3.0/CompNamespaceConstructor_CompactWhitespace.xq")
            assertThat(prettyPrintASTNode(actual), `is`(expected))
        }

        @Test
        @DisplayName("content expression; missing closing brace")
        fun testCompNamespaceConstructor_MissingClosingBrace() {
            val expected = loadResource("tests/parser/xquery-3.0/CompNamespaceConstructor_MissingClosingBrace.txt")
            val actual = parseResource("tests/parser/xquery-3.0/CompNamespaceConstructor_MissingClosingBrace.xq")
            assertThat(prettyPrintASTNode(actual), `is`(expected))
        }

        @Test
        @DisplayName("tag name: expression")
        fun testCompNamespaceConstructor_PrefixExpr() {
            val expected = loadResource("tests/parser/xquery-3.0/CompNamespaceConstructor_PrefixExpr.txt")
            val actual = parseResource("tests/parser/xquery-3.0/CompNamespaceConstructor_PrefixExpr.xq")
            assertThat(prettyPrintASTNode(actual), `is`(expected))
        }

        @Test
        @DisplayName("tag name: expression; compact whitespace")
        fun testCompNamespaceConstructor_PrefixExpr_CompactWhitespace() {
            val expected =
                loadResource("tests/parser/xquery-3.0/CompNamespaceConstructor_PrefixExpr_CompactWhitespace.txt")
            val actual =
                parseResource("tests/parser/xquery-3.0/CompNamespaceConstructor_PrefixExpr_CompactWhitespace.xq")
            assertThat(prettyPrintASTNode(actual), `is`(expected))
        }

        @Test
        @DisplayName("tag name: expression; missing closing brace")
        fun testCompNamespaceConstructor_PrefixExpr_MissingClosingPrefixExprBrace() {
            val expected =
                loadResource("tests/parser/xquery-3.0/CompNamespaceConstructor_PrefixExpr_MissingClosingPrefixExprBrace.txt")
            val actual =
                parseResource("tests/parser/xquery-3.0/CompNamespaceConstructor_PrefixExpr_MissingClosingPrefixExprBrace.xq")
            assertThat(prettyPrintASTNode(actual), `is`(expected))
        }

        @Test
        @DisplayName("content expression; missing expression")
        fun testCompNamespaceConstructor_PrefixExpr_MissingURIExpr() {
            val expected =
                loadResource("tests/parser/xquery-3.0/CompNamespaceConstructor_PrefixExpr_MissingURIExpr.txt")
            val actual = parseResource("tests/parser/xquery-3.0/CompNamespaceConstructor_PrefixExpr_MissingURIExpr.xq")
            assertThat(prettyPrintASTNode(actual), `is`(expected))
        }

        @Test
        @DisplayName("tag name: string literal (error recovery)")
        fun testCompNamespaceConstructor_StringLiteral() {
            val expected = loadResource("tests/parser/xquery-3.0/CompNamespaceConstructor_StringLiteral.txt")
            val actual = parseResource("tests/parser/xquery-3.0/CompNamespaceConstructor_StringLiteral.xq")
            assertThat(prettyPrintASTNode(actual), `is`(expected))
        }
    }

    // region XQuery 3.0 :: NamedFunctionRef

    @Test
    fun testNamedFunctionRef() {
        val expected = loadResource("tests/parser/xquery-3.0/NamedFunctionRef.txt")
        val actual = parseResource("tests/parser/xquery-3.0/NamedFunctionRef.xq")
        assertThat(prettyPrintASTNode(actual), `is`(expected))
    }

    @Test
    fun testNamedFunctionRef_CompactWhitespace() {
        val expected = loadResource("tests/parser/xquery-3.0/NamedFunctionRef_CompactWhitespace.txt")
        val actual = parseResource("tests/parser/xquery-3.0/NamedFunctionRef_CompactWhitespace.xq")
        assertThat(prettyPrintASTNode(actual), `is`(expected))
    }

    @Test
    fun testNamedFunctionRef_MissingArity() {
        val expected = loadResource("tests/parser/xquery-3.0/NamedFunctionRef_MissingArity.txt")
        val actual = parseResource("tests/parser/xquery-3.0/NamedFunctionRef_MissingArity.xq")
        assertThat(prettyPrintASTNode(actual), `is`(expected))
    }

    // endregion
    // region XQuery 3.0 :: InlineFunctionExpr

    @Test
    fun testInlineFunctionExpr() {
        val expected = loadResource("tests/parser/xquery-3.0/InlineFunctionExpr.txt")
        val actual = parseResource("tests/parser/xquery-3.0/InlineFunctionExpr.xq")
        assertThat(prettyPrintASTNode(actual), `is`(expected))
    }

    @Test
    fun testInlineFunctionExpr_CompactWhitespace() {
        val expected = loadResource("tests/parser/xquery-3.0/InlineFunctionExpr_CompactWhitespace.txt")
        val actual = parseResource("tests/parser/xquery-3.0/InlineFunctionExpr_CompactWhitespace.xq")
        assertThat(prettyPrintASTNode(actual), `is`(expected))
    }

    @Test
    fun testInlineFunctionExpr_MissingClosingParenthesis() {
        val expected = loadResource("tests/parser/xquery-3.0/InlineFunctionExpr_MissingClosingParenthesis.txt")
        val actual = parseResource("tests/parser/xquery-3.0/InlineFunctionExpr_MissingClosingParenthesis.xq")
        assertThat(prettyPrintASTNode(actual), `is`(expected))
    }

    @Test
    fun testInlineFunctionExpr_MissingOpeningBrace() {
        val expected = loadResource("tests/parser/xquery-3.0/InlineFunctionExpr_MissingOpeningBrace.txt")
        val actual = parseResource("tests/parser/xquery-3.0/InlineFunctionExpr_MissingOpeningBrace.xq")
        assertThat(prettyPrintASTNode(actual), `is`(expected))
    }

    @Test
    fun testInlineFunctionExpr_MissingFunctionBody() {
        val expected = loadResource("tests/parser/xquery-3.0/InlineFunctionExpr_MissingFunctionBody.txt")
        val actual = parseResource("tests/parser/xquery-3.0/InlineFunctionExpr_MissingFunctionBody.xq")
        assertThat(prettyPrintASTNode(actual), `is`(expected))
    }

    @Test
    fun testInlineFunctionExpr_Annotation() {
        val expected = loadResource("tests/parser/xquery-3.0/InlineFunctionExpr_Annotation.txt")
        val actual = parseResource("tests/parser/xquery-3.0/InlineFunctionExpr_Annotation.xq")
        assertThat(prettyPrintASTNode(actual), `is`(expected))
    }

    @Test
    fun testInlineFunctionExpr_Annotation_Multiple() {
        val expected = loadResource("tests/parser/xquery-3.0/InlineFunctionExpr_Annotation_Multiple.txt")
        val actual = parseResource("tests/parser/xquery-3.0/InlineFunctionExpr_Annotation_Multiple.xq")
        assertThat(prettyPrintASTNode(actual), `is`(expected))
    }

    @Test
    fun testInlineFunctionExpr_Annotation_MissingFunctionKeyword() {
        val expected = loadResource("tests/parser/xquery-3.0/InlineFunctionExpr_Annotation_MissingFunctionKeyword.txt")
        val actual = parseResource("tests/parser/xquery-3.0/InlineFunctionExpr_Annotation_MissingFunctionKeyword.xq")
        assertThat(prettyPrintASTNode(actual), `is`(expected))
    }

    @Test
    fun testInlineFunctionExpr_Annotation_MissingOpeningParenthesis() {
        val expected = loadResource("tests/parser/xquery-3.0/InlineFunctionExpr_Annotation_MissingOpeningParenthesis.txt")
        val actual = parseResource("tests/parser/xquery-3.0/InlineFunctionExpr_Annotation_MissingOpeningParenthesis.xq")
        assertThat(prettyPrintASTNode(actual), `is`(expected))
    }

    @Test
    fun testInlineFunctionExpr_ParamList() {
        val expected = loadResource("tests/parser/xquery-3.0/InlineFunctionExpr_ParamList.txt")
        val actual = parseResource("tests/parser/xquery-3.0/InlineFunctionExpr_ParamList.xq")
        assertThat(prettyPrintASTNode(actual), `is`(expected))
    }

    @Test
    fun testInlineFunctionExpr_ReturnType() {
        val expected = loadResource("tests/parser/xquery-3.0/InlineFunctionExpr_ReturnType.txt")
        val actual = parseResource("tests/parser/xquery-3.0/InlineFunctionExpr_ReturnType.xq")
        assertThat(prettyPrintASTNode(actual), `is`(expected))
    }

    @Test
    fun testInlineFunctionExpr_ReturnType_MissingSequenceType() {
        val expected = loadResource("tests/parser/xquery-3.0/InlineFunctionExpr_ReturnType_MissingSequenceType.txt")
        val actual = parseResource("tests/parser/xquery-3.0/InlineFunctionExpr_ReturnType_MissingSequenceType.xq")
        assertThat(prettyPrintASTNode(actual), `is`(expected))
    }

    // endregion
    // region XQuery 3.0 :: SingleType

    @Test
    fun testSingleType_EQName() {
        val expected = loadResource("tests/parser/xquery-3.0/SingleType_EQName.txt")
        val actual = parseResource("tests/parser/xquery-3.0/SingleType_EQName.xq")
        assertThat(prettyPrintASTNode(actual), `is`(expected))
    }

    // endregion
    // region XQuery 3.0 :: TypeDeclaration + AtomicOrUnionType

    @Test
    fun testTypeDeclaration_EQName() {
        val expected = loadResource("tests/parser/xquery-3.0/TypeDeclaration_EQName.txt")
        val actual = parseResource("tests/parser/xquery-3.0/TypeDeclaration_EQName.xq")
        assertThat(prettyPrintASTNode(actual), `is`(expected))
    }

    // endregion
    // region XQuery 3.0 :: NamespaceNodeTest

    @Test
    fun testNamespaceNodeTest() {
        val expected = loadResource("tests/parser/xquery-3.0/NamespaceNodeTest.txt")
        val actual = parseResource("tests/parser/xquery-3.0/NamespaceNodeTest.xq")
        assertThat(prettyPrintASTNode(actual), `is`(expected))
    }

    @Test
    fun testNamespaceNodeTest_CompactWhitespace() {
        val expected = loadResource("tests/parser/xquery-3.0/NamespaceNodeTest_CompactWhitespace.txt")
        val actual = parseResource("tests/parser/xquery-3.0/NamespaceNodeTest_CompactWhitespace.xq")
        assertThat(prettyPrintASTNode(actual), `is`(expected))
    }

    @Test
    fun testNamespaceNodeTest_MissingClosingParenthesis() {
        val expected = loadResource("tests/parser/xquery-3.0/NamespaceNodeTest_MissingClosingParenthesis.txt")
        val actual = parseResource("tests/parser/xquery-3.0/NamespaceNodeTest_MissingClosingParenthesis.xq")
        assertThat(prettyPrintASTNode(actual), `is`(expected))
    }

    // endregion
    // region XQuery 3.0 :: AttributeTest + AttribNameOrWildcard + AttributeName

    @Test
    fun testAttributeTest_EQName() {
        val expected = loadResource("tests/parser/xquery-3.0/AttributeTest_EQName.txt")
        val actual = parseResource("tests/parser/xquery-3.0/AttributeTest_EQName.xq")
        assertThat(prettyPrintASTNode(actual), `is`(expected))
    }

    // endregion
    // region XQuery 3.0 :: AttributeTest + TypeName

    @Test
    fun testAttributeTest_TypeName_EQName() {
        val expected = loadResource("tests/parser/xquery-3.0/AttributeTest_TypeName_EQName.txt")
        val actual = parseResource("tests/parser/xquery-3.0/AttributeTest_TypeName_EQName.xq")
        assertThat(prettyPrintASTNode(actual), `is`(expected))
    }

    // endregion
    // region XQuery 3.0 :: ElementTest + ElementNameOrWildcard + ElementName

    @Test
    fun testElementTest_EQName() {
        val expected = loadResource("tests/parser/xquery-3.0/ElementTest_EQName.txt")
        val actual = parseResource("tests/parser/xquery-3.0/ElementTest_EQName.xq")
        assertThat(prettyPrintASTNode(actual), `is`(expected))
    }

    // endregion
    // region XQuery 3.0 :: ElementTest + TypeName

    @Test
    fun testElementTest_TypeName_EQName() {
        val expected = loadResource("tests/parser/xquery-3.0/ElementTest_TypeName_EQName.txt")
        val actual = parseResource("tests/parser/xquery-3.0/ElementTest_TypeName_EQName.xq")
        assertThat(prettyPrintASTNode(actual), `is`(expected))
    }

    // endregion
    // region XQuery 3.0 :: FunctionTest

    @Test
    fun testFunctionTest() {
        val expected = loadResource("tests/parser/xquery-3.0/FunctionTest.txt")
        val actual = parseResource("tests/parser/xquery-3.0/FunctionTest.xq")
        assertThat(prettyPrintASTNode(actual), `is`(expected))
    }

    @Test
    fun testFunctionTest_CompactWhitespace() {
        val expected = loadResource("tests/parser/xquery-3.0/FunctionTest_CompactWhitespace.txt")
        val actual = parseResource("tests/parser/xquery-3.0/FunctionTest_CompactWhitespace.xq")
        assertThat(prettyPrintASTNode(actual), `is`(expected))
    }

    @Test
    fun testFunctionTest_MultipleAnnotations() {
        val expected = loadResource("tests/parser/xquery-3.0/FunctionTest_MultipleAnnotations.txt")
        val actual = parseResource("tests/parser/xquery-3.0/FunctionTest_MultipleAnnotations.xq")
        assertThat(prettyPrintASTNode(actual), `is`(expected))
    }

    @Test
    fun testFunctionTest_MultipleAnnotations_CompactWhitespace() {
        val expected = loadResource("tests/parser/xquery-3.0/FunctionTest_MultipleAnnotations_CompactWhitespace.txt")
        val actual = parseResource("tests/parser/xquery-3.0/FunctionTest_MultipleAnnotations_CompactWhitespace.xq")
        assertThat(prettyPrintASTNode(actual), `is`(expected))
    }

    @Test
    fun testFunctionTest_TypedFunctionWithAnnotations() {
        val expected = loadResource("tests/parser/xquery-3.0/FunctionTest_TypedFunctionWithAnnotations.txt")
        val actual = parseResource("tests/parser/xquery-3.0/FunctionTest_TypedFunctionWithAnnotations.xq")
        assertThat(prettyPrintASTNode(actual), `is`(expected))
    }

    @Test
    fun testFunctionTest_MissingFunctionKeyword() {
        val expected = loadResource("tests/parser/xquery-3.0/FunctionTest_MissingFunctionKeyword.txt")
        val actual = parseResource("tests/parser/xquery-3.0/FunctionTest_MissingFunctionKeyword.xq")
        assertThat(prettyPrintASTNode(actual), `is`(expected))
    }

    // endregion
    // region XQuery 3.0 :: AnyFunctionTest

    @Test
    fun testAnyFunctionTest() {
        val expected = loadResource("tests/parser/xquery-3.0/AnyFunctionTest.txt")
        val actual = parseResource("tests/parser/xquery-3.0/AnyFunctionTest.xq")
        assertThat(prettyPrintASTNode(actual), `is`(expected))
    }

    @Test
    fun testAnyFunctionTest_CompactWhitespace() {
        val expected = loadResource("tests/parser/xquery-3.0/AnyFunctionTest_CompactWhitespace.txt")
        val actual = parseResource("tests/parser/xquery-3.0/AnyFunctionTest_CompactWhitespace.xq")
        assertThat(prettyPrintASTNode(actual), `is`(expected))
    }

    @Test
    fun testAnyFunctionTest_MissingClosingParenthesis() {
        val expected = loadResource("tests/parser/xquery-3.0/AnyFunctionTest_MissingClosingParenthesis.txt")
        val actual = parseResource("tests/parser/xquery-3.0/AnyFunctionTest_MissingClosingParenthesis.xq")
        assertThat(prettyPrintASTNode(actual), `is`(expected))
    }

    @Test
    fun testAnyFunctionTest_UnexpectedReturnType() {
        val expected = loadResource("tests/parser/xquery-3.0/AnyFunctionTest_UnexpectedReturnType.txt")
        val actual = parseResource("tests/parser/xquery-3.0/AnyFunctionTest_UnexpectedReturnType.xq")
        assertThat(prettyPrintASTNode(actual), `is`(expected))
    }

    // endregion
    // region XQuery 3.0 :: TypedFunctionTest

    @Test
    fun testTypedFunctionTest() {
        val expected = loadResource("tests/parser/xquery-3.0/TypedFunctionTest.txt")
        val actual = parseResource("tests/parser/xquery-3.0/TypedFunctionTest.xq")
        assertThat(prettyPrintASTNode(actual), `is`(expected))
    }

    @Test
    fun testTypedFunctionTest_CompactWhitespace() {
        val expected = loadResource("tests/parser/xquery-3.0/TypedFunctionTest_CompactWhitespace.txt")
        val actual = parseResource("tests/parser/xquery-3.0/TypedFunctionTest_CompactWhitespace.xq")
        assertThat(prettyPrintASTNode(actual), `is`(expected))
    }

    @Test
    fun testTypedFunctionTest_Multiple() {
        val expected = loadResource("tests/parser/xquery-3.0/TypedFunctionTest_Multiple.txt")
        val actual = parseResource("tests/parser/xquery-3.0/TypedFunctionTest_Multiple.xq")
        assertThat(prettyPrintASTNode(actual), `is`(expected))
    }

    @Test
    fun testTypedFunctionTest_Multiple_CompactWhitespace() {
        val expected = loadResource("tests/parser/xquery-3.0/TypedFunctionTest_Multiple_CompactWhitespace.txt")
        val actual = parseResource("tests/parser/xquery-3.0/TypedFunctionTest_Multiple_CompactWhitespace.xq")
        assertThat(prettyPrintASTNode(actual), `is`(expected))
    }

    @Test
    fun testTypedFunctionTest_Multiple_MissingSequenceType() {
        val expected = loadResource("tests/parser/xquery-3.0/TypedFunctionTest_Multiple_MissingSequenceType.txt")
        val actual = parseResource("tests/parser/xquery-3.0/TypedFunctionTest_Multiple_MissingSequenceType.xq")
        assertThat(prettyPrintASTNode(actual), `is`(expected))
    }

    @Test
    fun testTypedFunctionTest_MultipleWithOccurenceIndicator() {
        // This is testing handling of whitespace before parsing the next comma.
        val expected = loadResource("tests/parser/xquery-3.0/TypedFunctionTest_MultipleWithOccurrenceIndicator.txt")
        val actual = parseResource("tests/parser/xquery-3.0/TypedFunctionTest_MultipleWithOccurrenceIndicator.xq")
        assertThat(prettyPrintASTNode(actual), `is`(expected))
    }

    @Test
    fun testTypedFunctionTest_ReturnType() {
        val expected = loadResource("tests/parser/xquery-3.0/TypedFunctionTest_ReturnType.txt")
        val actual = parseResource("tests/parser/xquery-3.0/TypedFunctionTest_ReturnType.xq")
        assertThat(prettyPrintASTNode(actual), `is`(expected))
    }

    @Test
    fun testTypedFunctionTest_ReturnType_CompactWhitespace() {
        val expected = loadResource("tests/parser/xquery-3.0/TypedFunctionTest_ReturnType_CompactWhitespace.txt")
        val actual = parseResource("tests/parser/xquery-3.0/TypedFunctionTest_ReturnType_CompactWhitespace.xq")
        assertThat(prettyPrintASTNode(actual), `is`(expected))
    }

    @Test
    fun testTypedFunctionTest_ReturnType_MissingSequenceType() {
        val expected = loadResource("tests/parser/xquery-3.0/TypedFunctionTest_ReturnType_MissingSequenceType.txt")
        val actual = parseResource("tests/parser/xquery-3.0/TypedFunctionTest_ReturnType_MissingSequenceType.xq")
        assertThat(prettyPrintASTNode(actual), `is`(expected))
    }

    @Test
    fun testTypedFunctionTest_EmptyTypeList() {
        val expected = loadResource("tests/parser/xquery-3.0/TypedFunctionTest_EmptyTypeList.txt")
        val actual = parseResource("tests/parser/xquery-3.0/TypedFunctionTest_EmptyTypeList.xq")
        assertThat(prettyPrintASTNode(actual), `is`(expected))
    }

    // endregion

    @Nested
    @DisplayName("XQuery 3.1 EBNF (216) ParenthesizedItemType")
    internal inner class ParenthesizedItemType {
        @Test
        @DisplayName("parenthesized item type")
        fun parenthesizedItemType() {
            val expected = loadResource("tests/parser/xquery-3.0/ParenthesizedItemType.txt")
            val actual = parseResource("tests/parser/xquery-3.0/ParenthesizedItemType.xq")
            assertThat(prettyPrintASTNode(actual), `is`(expected))
        }

        @Test
        @DisplayName("parenthesized item type; compact whitespace")
        fun parenthesizedItemType_CompactWhitespace() {
            val expected = loadResource("tests/parser/xquery-3.0/ParenthesizedItemType_CompactWhitespace.txt")
            val actual = parseResource("tests/parser/xquery-3.0/ParenthesizedItemType_CompactWhitespace.xq")
            assertThat(prettyPrintASTNode(actual), `is`(expected))
        }

        @Nested
        @DisplayName("error recovery; missing token")
        internal inner class MissingToken {
            @Test
            @DisplayName("missing item type")
            fun missingItemType() {
                val expected = loadResource("tests/parser/xquery-3.0/ParenthesizedItemType_MissingItemType.txt")
                val actual = parseResource("tests/parser/xquery-3.0/ParenthesizedItemType_MissingItemType.xq")
                assertThat(prettyPrintASTNode(actual), `is`(expected))
            }

            @Test
            @DisplayName("missing closing parenthesis")
            fun missingClosingParenthesis() {
                val expected =
                    loadResource("tests/parser/xquery-3.0/ParenthesizedItemType_MissingClosingParenthesis.txt")
                val actual = parseResource("tests/parser/xquery-3.0/ParenthesizedItemType_MissingClosingParenthesis.xq")
                assertThat(prettyPrintASTNode(actual), `is`(expected))
            }
        }

        @Nested
        @DisplayName("error recovery; item type as sequence type")
        internal inner class SequenceType {
            @Test
            @DisplayName("empty sequence")
            fun emptySequence() {
                val expected = loadResource("tests/parser/xquery-3.0/ParenthesizedItemType_EmptySequence.txt")
                val actual = parseResource("tests/parser/xquery-3.0/ParenthesizedItemType_EmptySequence.xq")
                assertThat(prettyPrintASTNode(actual), `is`(expected))
            }

            @Test
            @DisplayName("occurrence indicator")
            fun occurrenceIndicator() {
                val expected = loadResource("tests/parser/xquery-3.0/ParenthesizedItemType_OccurrenceIndicator.txt")
                val actual = parseResource("tests/parser/xquery-3.0/ParenthesizedItemType_OccurrenceIndicator.xq")
                assertThat(prettyPrintASTNode(actual), `is`(expected))
            }
        }
    }

    // region XQuery 3.0 :: URIQualifiedName + BracedURILiteral

    @Test
    fun testURIQualifiedName() {
        val expected = loadResource("tests/parser/xquery-3.0/BracedURILiteral.txt")
        val actual = parseResource("tests/parser/xquery-3.0/BracedURILiteral.xq")
        assertThat(prettyPrintASTNode(actual), `is`(expected))
    }

    @Test
    fun testURIQualifiedName_KeywordLocalName() {
        val expected = loadResource("tests/parser/xquery-3.0/BracedURILiteral_KeywordLocalName.txt")
        val actual = parseResource("tests/parser/xquery-3.0/BracedURILiteral_KeywordLocalName.xq")
        assertThat(prettyPrintASTNode(actual), `is`(expected))
    }

    @Test
    fun testURIQualifiedName_MissingLocalName() {
        val expected = loadResource("tests/parser/xquery-3.0/BracedURILiteral_MissingLocalName.txt")
        val actual = parseResource("tests/parser/xquery-3.0/BracedURILiteral_MissingLocalName.xq")
        assertThat(prettyPrintASTNode(actual), `is`(expected))
    }

    @Test
    fun testURIQualifiedName_IncompleteLiteral() {
        val expected = loadResource("tests/parser/xquery-3.0/BracedURILiteral_IncompleteLiteral.txt")
        val actual = parseResource("tests/parser/xquery-3.0/BracedURILiteral_IncompleteLiteral.xq")
        assertThat(prettyPrintASTNode(actual), `is`(expected))
    }

    @Test
    fun testURIQualifiedName_Wildcard() {
        val expected = loadResource("tests/parser/xquery-3.0/BracedURILiteral_Wildcard.txt")
        val actual = parseResource("tests/parser/xquery-3.0/BracedURILiteral_Wildcard.xq")
        assertThat(prettyPrintASTNode(actual), `is`(expected))
    }

    // endregion
    // region XQuery 3.0 :: URIQualifiedName + BracedURILiteral + PredefinedEntityRef

    @Test
    fun testBracedURILiteral_PredefinedEntityRef() {
        val expected = loadResource("tests/parser/xquery-3.0/BracedURILiteral_PredefinedEntityRef.txt")
        val actual = parseResource("tests/parser/xquery-3.0/BracedURILiteral_PredefinedEntityRef.xq")
        assertThat(prettyPrintASTNode(actual), `is`(expected))
    }

    @Test
    fun testBracedURILiteral_PredefinedEntityRef_IncompleteRef() {
        val expected = loadResource("tests/parser/xquery-3.0/BracedURILiteral_PredefinedEntityRef_IncompleteRef.txt")
        val actual = parseResource("tests/parser/xquery-3.0/BracedURILiteral_PredefinedEntityRef_IncompleteRef.xq")
        assertThat(prettyPrintASTNode(actual), `is`(expected))
    }

    @Test
    fun testBracedURILiteral_PredefinedEntityRef_EmptyRef() {
        val expected = loadResource("tests/parser/xquery-3.0/BracedURILiteral_PredefinedEntityRef_EmptyRef.txt")
        val actual = parseResource("tests/parser/xquery-3.0/BracedURILiteral_PredefinedEntityRef_EmptyRef.xq")
        assertThat(prettyPrintASTNode(actual), `is`(expected))
    }

    // endregion
    // region XQuery 3.0 :: URIQualifiedName + BracedURILiteral + CharRef

    @Test
    fun testBracedURILiteral_CharRef() {
        val expected = loadResource("tests/parser/xquery-3.0/BracedURILiteral_CharRef.txt")
        val actual = parseResource("tests/parser/xquery-3.0/BracedURILiteral_CharRef.xq")
        assertThat(prettyPrintASTNode(actual), `is`(expected))
    }

    @Test
    fun testBracedURILiteral_CharRef_IncompleteRef() {
        val expected = loadResource("tests/parser/xquery-3.0/BracedURILiteral_CharRef_IncompleteRef.txt")
        val actual = parseResource("tests/parser/xquery-3.0/BracedURILiteral_CharRef_IncompleteRef.xq")
        assertThat(prettyPrintASTNode(actual), `is`(expected))
    }

    @Test
    fun testBracedURILiteral_CharRef_EmptyNumericRef() {
        val expected = loadResource("tests/parser/xquery-3.0/BracedURILiteral_CharRef_EmptyNumericRef.txt")
        val actual = parseResource("tests/parser/xquery-3.0/BracedURILiteral_CharRef_EmptyNumericRef.xq")
        assertThat(prettyPrintASTNode(actual), `is`(expected))
    }

    @Test
    fun testBracedURILiteral_CharRef_EmptyHexadecimalRef() {
        val expected = loadResource("tests/parser/xquery-3.0/BracedURILiteral_CharRef_EmptyHexadecimalRef.txt")
        val actual = parseResource("tests/parser/xquery-3.0/BracedURILiteral_CharRef_EmptyHexadecimalRef.xq")
        assertThat(prettyPrintASTNode(actual), `is`(expected))
    }

    // endregion
    // region XQuery 3.1 :: DFPropertyName + DecimalFormatDecl

    @Test
    fun testDecimalFormatDecl_Property_XQuery31() {
        val expected = loadResource("tests/parser/xquery-3.1/DecimalFormatDecl_Property_XQuery31.txt")
        val actual = parseResource("tests/parser/xquery-3.1/DecimalFormatDecl_Property_XQuery31.xq")
        assertThat(prettyPrintASTNode(actual), `is`(expected))
    }

    // endregion
    // region XQuery 3.1 :: EnclosedExpr

    @Test
    fun testEnclosedExpr_MissingExpr() {
        val expected = loadResource("tests/parser/xquery-3.1/EnclosedExpr_MissingExpr.txt")
        val actual = parseResource("tests/parser/xquery-3.1/EnclosedExpr_MissingExpr.xq")
        assertThat(prettyPrintASTNode(actual), `is`(expected))
    }

    // endregion
    // region XQuery 3.1 :: TryClause + TryTargetExpr + TryCatchExpr

    @Test
    fun testTryClause_MissingExpr() {
        val expected = loadResource("tests/parser/xquery-3.1/TryClause_MissingExpr.txt")
        val actual = parseResource("tests/parser/xquery-3.1/TryClause_MissingExpr.xq")
        assertThat(prettyPrintASTNode(actual), `is`(expected))
    }

    // endregion
    // region XQuery 3.1 :: CatchClause + TryCatchExpr

    @Test
    fun testCatchClause_MissingExpr() {
        val expected = loadResource("tests/parser/xquery-3.1/CatchClause_MissingExpr.txt")
        val actual = parseResource("tests/parser/xquery-3.1/CatchClause_MissingExpr.xq")
        assertThat(prettyPrintASTNode(actual), `is`(expected))
    }

    // endregion
    // region XQuery 3.1 :: ArrowExpr

    @Test
    fun testArrowExpr() {
        val expected = loadResource("tests/parser/xquery-3.1/ArrowExpr.txt")
        val actual = parseResource("tests/parser/xquery-3.1/ArrowExpr.xq")
        assertThat(prettyPrintASTNode(actual), `is`(expected))
    }

    @Test
    fun testArrowExpr_CompactWhitespace() {
        val expected = loadResource("tests/parser/xquery-3.1/ArrowExpr_CompactWhitespace.txt")
        val actual = parseResource("tests/parser/xquery-3.1/ArrowExpr_CompactWhitespace.xq")
        assertThat(prettyPrintASTNode(actual), `is`(expected))
    }

    @Test
    fun testArrowExpr_MissingArgumentList() {
        val expected = loadResource("tests/parser/xquery-3.1/ArrowExpr_MissingArgumentList.txt")
        val actual = parseResource("tests/parser/xquery-3.1/ArrowExpr_MissingArgumentList.xq")
        assertThat(prettyPrintASTNode(actual), `is`(expected))
    }

    @Test
    fun testArrowExpr_MissingFunctionSpecifier() {
        val expected = loadResource("tests/parser/xquery-3.1/ArrowExpr_MissingFunctionSpecifier.txt")
        val actual = parseResource("tests/parser/xquery-3.1/ArrowExpr_MissingFunctionSpecifier.xq")
        assertThat(prettyPrintASTNode(actual), `is`(expected))
    }

    @Test
    fun testArrowExpr_MultipleArrows() {
        val expected = loadResource("tests/parser/xquery-3.1/ArrowExpr_MultipleArrows.txt")
        val actual = parseResource("tests/parser/xquery-3.1/ArrowExpr_MultipleArrows.xq")
        assertThat(prettyPrintASTNode(actual), `is`(expected))
    }

    // endregion
    // region XQuery 3.1 :: ValidateExpr + ValidationMode

    @Test
    fun testValidateExpr_MissingExpr() {
        val expected = loadResource("tests/parser/xquery-3.1/ValidateExpr_MissingExpr.txt")
        val actual = parseResource("tests/parser/xquery-3.1/ValidateExpr_MissingExpr.xq")
        assertThat(prettyPrintASTNode(actual), `is`(expected))
    }

    // endregion
    // region XQuery 3.1 :: Lookup

    @Test
    fun testLookup() {
        val expected = loadResource("tests/parser/xquery-3.1/Lookup.txt")
        val actual = parseResource("tests/parser/xquery-3.1/Lookup.xq")
        assertThat(prettyPrintASTNode(actual), `is`(expected))
    }

    @Test
    fun testLookup_CompactWhitespace() {
        val expected = loadResource("tests/parser/xquery-3.1/Lookup_CompactWhitespace.txt")
        val actual = parseResource("tests/parser/xquery-3.1/Lookup_CompactWhitespace.xq")
        assertThat(prettyPrintASTNode(actual), `is`(expected))
    }

    @Test
    fun testLookup_MissingKeySpecifier() {
        val expected = loadResource("tests/parser/xquery-3.1/Lookup_MissingKeySpecifier.txt")
        val actual = parseResource("tests/parser/xquery-3.1/Lookup_MissingKeySpecifier.xq")
        assertThat(prettyPrintASTNode(actual), `is`(expected))
    }

    // endregion
    // region XQuery 3.1 :: KeySpecifier

    @Test
    fun testKeySpecifier_NCName() {
        val expected = loadResource("tests/parser/xquery-3.1/UnaryLookup.txt")
        val actual = parseResource("tests/parser/xquery-3.1/UnaryLookup.xq")
        assertThat(prettyPrintASTNode(actual), `is`(expected))
    }

    @Test
    fun testKeySpecifier_IntegerLiteral() {
        val expected = loadResource("tests/parser/xquery-3.1/KeySpecifier_IntegerLiteral.txt")
        val actual = parseResource("tests/parser/xquery-3.1/KeySpecifier_IntegerLiteral.xq")
        assertThat(prettyPrintASTNode(actual), `is`(expected))
    }

    @Test
    fun testKeySpecifier_ParenthesizedExpr() {
        val expected = loadResource("tests/parser/xquery-3.1/KeySpecifier_ParenthesizedExpr.txt")
        val actual = parseResource("tests/parser/xquery-3.1/KeySpecifier_ParenthesizedExpr.xq")
        assertThat(prettyPrintASTNode(actual), `is`(expected))
    }

    @Test
    fun testKeySpecifier_Wildcard() {
        val expected = loadResource("tests/parser/xquery-3.1/KeySpecifier_Wildcard.txt")
        val actual = parseResource("tests/parser/xquery-3.1/KeySpecifier_Wildcard.xq")
        assertThat(prettyPrintASTNode(actual), `is`(expected))
    }

    // endregion
    // region XQuery 3.1 :: ArrowFunctionSpecifier

    @Test
    fun testArrowFunctionSpecifier_EQName() {
        val expected = loadResource("tests/parser/xquery-3.1/ArrowExpr.txt")
        val actual = parseResource("tests/parser/xquery-3.1/ArrowExpr.xq")
        assertThat(prettyPrintASTNode(actual), `is`(expected))
    }

    @Test
    fun testArrowFunctionSpecifier_VarRef() {
        val expected = loadResource("tests/parser/xquery-3.1/ArrowFunctionSpecifier_VarRef.txt")
        val actual = parseResource("tests/parser/xquery-3.1/ArrowFunctionSpecifier_VarRef.xq")
        assertThat(prettyPrintASTNode(actual), `is`(expected))
    }

    @Test
    fun testArrowFunctionSpecifier_ParenthesizedExpr() {
        val expected = loadResource("tests/parser/xquery-3.1/ArrowFunctionSpecifier_ParenthesizedExpr.txt")
        val actual = parseResource("tests/parser/xquery-3.1/ArrowFunctionSpecifier_ParenthesizedExpr.xq")
        assertThat(prettyPrintASTNode(actual), `is`(expected))
    }

    // endregion
    // region XQuery 3.1 :: OrderedExpr

    @Test
    fun testOrderedExpr_MissingExpr() {
        val expected = loadResource("tests/parser/xquery-3.1/OrderedExpr_MissingExpr.txt")
        val actual = parseResource("tests/parser/xquery-3.1/OrderedExpr_MissingExpr.xq")
        assertThat(prettyPrintASTNode(actual), `is`(expected))
    }

    // endregion
    // region XQuery 3.1 :: UnorderedExpr

    @Test
    fun testUnorderedExpr_MissingExpr() {
        val expected = loadResource("tests/parser/xquery-3.1/UnorderedExpr_MissingExpr.txt")
        val actual = parseResource("tests/parser/xquery-3.1/UnorderedExpr_MissingExpr.xq")
        assertThat(prettyPrintASTNode(actual), `is`(expected))
    }

    // endregion
    // region XQuery 3.1 :: DirAttributeValue + CommonContent + EnclosedExpr

    @Test
    fun testDirAttributeValue_CommonContent_EnclosedExpr_MissingExpr() {
        val expected = loadResource("tests/parser/xquery-3.1/DirAttributeValue_CommonContent_EnclosedExpr_MissingExpr.txt")
        val actual = parseResource("tests/parser/xquery-3.1/DirAttributeValue_CommonContent_EnclosedExpr_MissingExpr.xq")
        assertThat(prettyPrintASTNode(actual), `is`(expected))
    }

    // endregion
    // region XQuery 3.1 :: DirElemContent + CommonContent + EnclosedExpr

    @Test
    fun testDirElemContent_CommonContent_EnclosedExpr_MissingExpr() {
        val expected = loadResource("tests/parser/xquery-3.1/DirElemContent_CommonContent_EnclosedExpr_MissingExpr.txt")
        val actual = parseResource("tests/parser/xquery-3.1/DirElemContent_CommonContent_EnclosedExpr_MissingExpr.xq")
        assertThat(prettyPrintASTNode(actual), `is`(expected))
    }

    // endregion
    // region XQuery 3.1 :: CompDocConstructor

    @Test
    fun testCompDocConstructor_MissingExpr() {
        val expected = loadResource("tests/parser/xquery-3.1/CompDocConstructor_MissingExpr.txt")
        val actual = parseResource("tests/parser/xquery-3.1/CompDocConstructor_MissingExpr.xq")
        assertThat(prettyPrintASTNode(actual), `is`(expected))
    }

    // endregion
    // region XQuery 3.1 :: CompNamespaceConstructor

    @Test
    fun testCompNamespaceConstructor_PrefixExpr_MissingPrefixExpr() {
        val expected = loadResource("tests/parser/xquery-3.1/CompNamespaceConstructor_PrefixExpr_MissingPrefixExpr.txt")
        val actual = parseResource("tests/parser/xquery-3.1/CompNamespaceConstructor_PrefixExpr_MissingPrefixExpr.xq")
        assertThat(prettyPrintASTNode(actual), `is`(expected))
    }

    @Test
    fun testCompNamespaceConstructor_MissingURIExpr() {
        val expected = loadResource("tests/parser/xquery-3.1/CompNamespaceConstructor_MissingURIExpr.txt")
        val actual = parseResource("tests/parser/xquery-3.1/CompNamespaceConstructor_MissingURIExpr.xq")
        assertThat(prettyPrintASTNode(actual), `is`(expected))
    }

    // endregion
    // region XQuery 3.1 :: CompTextConstructor

    @Test
    fun testCompTextConstructor_MissingExpr() {
        val expected = loadResource("tests/parser/xquery-3.1/CompTextConstructor_MissingExpr.txt")
        val actual = parseResource("tests/parser/xquery-3.1/CompTextConstructor_MissingExpr.xq")
        assertThat(prettyPrintASTNode(actual), `is`(expected))
    }

    // endregion
    // region XQuery 3.1 :: CompCommentConstructor

    @Test
    fun testCompCommentConstructor_MissingExpr() {
        val expected = loadResource("tests/parser/xquery-3.1/CompCommentConstructor_MissingExpr.txt")
        val actual = parseResource("tests/parser/xquery-3.1/CompCommentConstructor_MissingExpr.xq")
        assertThat(prettyPrintASTNode(actual), `is`(expected))
    }

    // endregion
    // region XQuery 3.1 :: MapConstructor

    @Test
    fun testMapConstructor() {
        val expected = loadResource("tests/parser/xquery-3.1/MapConstructor.txt")
        val actual = parseResource("tests/parser/xquery-3.1/MapConstructor.xq")
        assertThat(prettyPrintASTNode(actual), `is`(expected))
    }

    @Test
    fun testMapConstructor_CompactWhitespace() {
        val expected = loadResource("tests/parser/xquery-3.1/MapConstructor_CompactWhitespace.txt")
        val actual = parseResource("tests/parser/xquery-3.1/MapConstructor_CompactWhitespace.xq")
        assertThat(prettyPrintASTNode(actual), `is`(expected))
    }

    @Test
    fun testMapConstructor_MissingClosingBrace() {
        val expected = loadResource("tests/parser/xquery-3.1/MapConstructor_MissingClosingBrace.txt")
        val actual = parseResource("tests/parser/xquery-3.1/MapConstructor_MissingClosingBrace.xq")
        assertThat(prettyPrintASTNode(actual), `is`(expected))
    }

    // endregion
    // region XQuery 3.1 :: MapConstructorEntry + MapConstructor

    @Test
    fun testMapConstructorEntry() {
        val expected = loadResource("tests/parser/xquery-3.1/MapConstructorEntry.txt")
        val actual = parseResource("tests/parser/xquery-3.1/MapConstructorEntry.xq")
        assertThat(prettyPrintASTNode(actual), `is`(expected))
    }

    @Test
    fun testMapConstructorEntry_CompactWhitespace() {
        val expected = loadResource("tests/parser/xquery-3.1/MapConstructorEntry_CompactWhitespace.txt")
        val actual = parseResource("tests/parser/xquery-3.1/MapConstructorEntry_CompactWhitespace.xq")
        assertThat(prettyPrintASTNode(actual), `is`(expected))
    }

    @Test
    fun testMapConstructorEntry_MissingSeparator() {
        val expected = loadResource("tests/parser/xquery-3.1/MapConstructorEntry_MissingSeparator.txt")
        val actual = parseResource("tests/parser/xquery-3.1/MapConstructorEntry_MissingSeparator.xq")
        assertThat(prettyPrintASTNode(actual), `is`(expected))
    }

    @Test
    fun testMapConstructorEntry_MissingValueExpr() {
        val expected = loadResource("tests/parser/xquery-3.1/MapConstructorEntry_MissingValueExpr.txt")
        val actual = parseResource("tests/parser/xquery-3.1/MapConstructorEntry_MissingValueExpr.xq")
        assertThat(prettyPrintASTNode(actual), `is`(expected))
    }

    @Test
    fun testMapConstructorEntry_Multiple() {
        val expected = loadResource("tests/parser/xquery-3.1/MapConstructorEntry_Multiple.txt")
        val actual = parseResource("tests/parser/xquery-3.1/MapConstructorEntry_Multiple.xq")
        assertThat(prettyPrintASTNode(actual), `is`(expected))
    }

    @Test
    fun testMapConstructorEntry_Multiple_CompactWhitespace() {
        val expected = loadResource("tests/parser/xquery-3.1/MapConstructorEntry_Multiple_CompactWhitespace.txt")
        val actual = parseResource("tests/parser/xquery-3.1/MapConstructorEntry_Multiple_CompactWhitespace.xq")
        assertThat(prettyPrintASTNode(actual), `is`(expected))
    }

    @Test
    fun testMapConstructorEntry_Multiple_MissingEntry() {
        val expected = loadResource("tests/parser/xquery-3.1/MapConstructorEntry_Multiple_MissingEntry.txt")
        val actual = parseResource("tests/parser/xquery-3.1/MapConstructorEntry_Multiple_MissingEntry.xq")
        assertThat(prettyPrintASTNode(actual), `is`(expected))
    }

    @Test
    fun testMapConstructorEntry_NCName() {
        val expected = loadResource("tests/parser/xquery-3.1/MapConstructorEntry_NCName.txt")
        val actual = parseResource("tests/parser/xquery-3.1/MapConstructorEntry_NCName.xq")
        assertThat(prettyPrintASTNode(actual), `is`(expected))
    }

    @Test
    fun testMapConstructorEntry_NCName_WhitespaceAfterColon() {
        val expected = loadResource("tests/parser/xquery-3.1/MapConstructorEntry_NCName_WhitespaceAfterColon.txt")
        val actual = parseResource("tests/parser/xquery-3.1/MapConstructorEntry_NCName_WhitespaceAfterColon.xq")
        assertThat(prettyPrintASTNode(actual), `is`(expected))
    }

    @Test
    fun testMapConstructorEntry_NCName_CompactWhitespace() {
        val expected = loadResource("tests/parser/xquery-3.1/MapConstructorEntry_NCName_CompactWhitespace.txt")
        val actual = parseResource("tests/parser/xquery-3.1/MapConstructorEntry_NCName_CompactWhitespace.xq")
        assertThat(prettyPrintASTNode(actual), `is`(expected))
    }

    @Test
    fun testMapConstructorEntry_QName_KeyExpr() {
        val expected = loadResource("tests/parser/xquery-3.1/MapConstructorEntry_QName_KeyExpr.txt")
        val actual = parseResource("tests/parser/xquery-3.1/MapConstructorEntry_QName_KeyExpr.xq")
        assertThat(prettyPrintASTNode(actual), `is`(expected))
    }

    @Test
    fun testMapConstructorEntry_QName_ValueExpr() {
        val expected = loadResource("tests/parser/xquery-3.1/MapConstructorEntry_QName_ValueExpr.txt")
        val actual = parseResource("tests/parser/xquery-3.1/MapConstructorEntry_QName_ValueExpr.xq")
        assertThat(prettyPrintASTNode(actual), `is`(expected))
    }

    @Test
    fun testMapConstructorEntry_QName_CompactWhitespace() {
        val expected = loadResource("tests/parser/xquery-3.1/MapConstructorEntry_QName_CompactWhitespace.txt")
        val actual = parseResource("tests/parser/xquery-3.1/MapConstructorEntry_QName_CompactWhitespace.xq")
        assertThat(prettyPrintASTNode(actual), `is`(expected))
    }

    @Test
    fun testMapConstructorEntry_VarRef_NCName() {
        val expected = loadResource("tests/parser/xquery-3.1/MapConstructorEntry_VarRef_NCName.txt")
        val actual = parseResource("tests/parser/xquery-3.1/MapConstructorEntry_VarRef_NCName.xq")
        assertThat(prettyPrintASTNode(actual), `is`(expected))
    }

    // endregion
    // region XQuery 3.1 :: SquareArrayConstructor

    @Test
    fun testSquareArrayConstructor() {
        val expected = loadResource("tests/parser/xquery-3.1/SquareArrayConstructor.txt")
        val actual = parseResource("tests/parser/xquery-3.1/SquareArrayConstructor.xq")
        assertThat(prettyPrintASTNode(actual), `is`(expected))
    }

    @Test
    fun testSquareArrayConstructor_CompactWhitespace() {
        val expected = loadResource("tests/parser/xquery-3.1/SquareArrayConstructor_CompactWhitespace.txt")
        val actual = parseResource("tests/parser/xquery-3.1/SquareArrayConstructor_CompactWhitespace.xq")
        assertThat(prettyPrintASTNode(actual), `is`(expected))
    }

    @Test
    fun testSquareArrayConstructor_MissingExpr() {
        val expected = loadResource("tests/parser/xquery-3.1/SquareArrayConstructor_MissingExpr.txt")
        val actual = parseResource("tests/parser/xquery-3.1/SquareArrayConstructor_MissingExpr.xq")
        assertThat(prettyPrintASTNode(actual), `is`(expected))
    }

    @Test
    fun testSquareArrayConstructor_MissingClosingBrace() {
        val expected = loadResource("tests/parser/xquery-3.1/SquareArrayConstructor_MissingClosingBrace.txt")
        val actual = parseResource("tests/parser/xquery-3.1/SquareArrayConstructor_MissingClosingBrace.xq")
        assertThat(prettyPrintASTNode(actual), `is`(expected))
    }

    @Test
    fun testSquareArrayConstructor_Multiple() {
        val expected = loadResource("tests/parser/xquery-3.1/SquareArrayConstructor_Multiple.txt")
        val actual = parseResource("tests/parser/xquery-3.1/SquareArrayConstructor_Multiple.xq")
        assertThat(prettyPrintASTNode(actual), `is`(expected))
    }

    @Test
    fun testSquareArrayConstructor_Multiple_CompactWhitespace() {
        val expected = loadResource("tests/parser/xquery-3.1/SquareArrayConstructor_Multiple_CompactWhitespace.txt")
        val actual = parseResource("tests/parser/xquery-3.1/SquareArrayConstructor_Multiple_CompactWhitespace.xq")
        assertThat(prettyPrintASTNode(actual), `is`(expected))
    }

    @Test
    fun testSquareArrayConstructor_Multiple_MissingExpr() {
        val expected = loadResource("tests/parser/xquery-3.1/SquareArrayConstructor_Multiple_MissingExpr.txt")
        val actual = parseResource("tests/parser/xquery-3.1/SquareArrayConstructor_Multiple_MissingExpr.xq")
        assertThat(prettyPrintASTNode(actual), `is`(expected))
    }

    // endregion
    // region XQuery 3.1 :: CurlyArrayConstructor

    @Test
    fun testCurlyArrayConstructor() {
        val expected = loadResource("tests/parser/xquery-3.1/CurlyArrayConstructor.txt")
        val actual = parseResource("tests/parser/xquery-3.1/CurlyArrayConstructor.xq")
        assertThat(prettyPrintASTNode(actual), `is`(expected))
    }

    @Test
    fun testCurlyArrayConstructor_CompactWhitespace() {
        val expected = loadResource("tests/parser/xquery-3.1/CurlyArrayConstructor_CompactWhitespace.txt")
        val actual = parseResource("tests/parser/xquery-3.1/CurlyArrayConstructor_CompactWhitespace.xq")
        assertThat(prettyPrintASTNode(actual), `is`(expected))
    }

    @Test
    fun testCurlyArrayConstructor_MissingExpr() {
        val expected = loadResource("tests/parser/xquery-3.1/CurlyArrayConstructor_MissingExpr.txt")
        val actual = parseResource("tests/parser/xquery-3.1/CurlyArrayConstructor_MissingExpr.xq")
        assertThat(prettyPrintASTNode(actual), `is`(expected))
    }

    @Test
    fun testCurlyArrayConstructor_MissingClosingBrace() {
        val expected = loadResource("tests/parser/xquery-3.1/CurlyArrayConstructor_MissingClosingBrace.txt")
        val actual = parseResource("tests/parser/xquery-3.1/CurlyArrayConstructor_MissingClosingBrace.xq")
        assertThat(prettyPrintASTNode(actual), `is`(expected))
    }

    @Test
    fun testCurlyArrayConstructor_Multiple() {
        val expected = loadResource("tests/parser/xquery-3.1/CurlyArrayConstructor_Multiple.txt")
        val actual = parseResource("tests/parser/xquery-3.1/CurlyArrayConstructor_Multiple.xq")
        assertThat(prettyPrintASTNode(actual), `is`(expected))
    }

    @Test
    fun testCurlyArrayConstructor_Multiple_CompactWhitespace() {
        val expected = loadResource("tests/parser/xquery-3.1/CurlyArrayConstructor_Multiple_CompactWhitespace.txt")
        val actual = parseResource("tests/parser/xquery-3.1/CurlyArrayConstructor_Multiple_CompactWhitespace.xq")
        assertThat(prettyPrintASTNode(actual), `is`(expected))
    }

    @Test
    fun testCurlyArrayConstructor_Multiple_MissingExpr() {
        val expected = loadResource("tests/parser/xquery-3.1/CurlyArrayConstructor_Multiple_MissingExpr.txt")
        val actual = parseResource("tests/parser/xquery-3.1/CurlyArrayConstructor_Multiple_MissingExpr.xq")
        assertThat(prettyPrintASTNode(actual), `is`(expected))
    }

    // endregion
    // region XQuery 3.1 :: StringConstructor + StringConstructorContent

    @Test
    fun testStringConstructor() {
        val expected = loadResource("tests/parser/xquery-3.1/StringConstructor.txt")
        val actual = parseResource("tests/parser/xquery-3.1/StringConstructor.xq")
        assertThat(prettyPrintASTNode(actual), `is`(expected))
    }

    @Test
    fun testStringConstructor_MissingEndOfString() {
        val expected = loadResource("tests/parser/xquery-3.1/StringConstructor_MissingEndOfString.txt")
        val actual = parseResource("tests/parser/xquery-3.1/StringConstructor_MissingEndOfString.xq")
        assertThat(prettyPrintASTNode(actual), `is`(expected))
    }

    @Test
    fun testStringConstructor_Empty() {
        val expected = loadResource("tests/parser/xquery-3.1/StringConstructor_Empty.txt")
        val actual = parseResource("tests/parser/xquery-3.1/StringConstructor_Empty.xq")
        assertThat(prettyPrintASTNode(actual), `is`(expected))
    }

    // endregion
    // region XQuery 3.1 :: StringConstructorInterpolation

    @Test
    fun testStringConstructorInterpolation() {
        val expected = loadResource("tests/parser/xquery-3.1/StringConstructorInterpolation.txt")
        val actual = parseResource("tests/parser/xquery-3.1/StringConstructorInterpolation.xq")
        assertThat(prettyPrintASTNode(actual), `is`(expected))
    }

    @Test
    fun testStringConstructorInterpolation_CompactWhitespace() {
        val expected = loadResource("tests/parser/xquery-3.1/StringConstructorInterpolation_CompactWhitespace.txt")
        val actual = parseResource("tests/parser/xquery-3.1/StringConstructorInterpolation_CompactWhitespace.xq")
        assertThat(prettyPrintASTNode(actual), `is`(expected))
    }

    @Test
    fun testStringConstructorInterpolation_MissingExpr() {
        val expected = loadResource("tests/parser/xquery-3.1/StringConstructorInterpolation_MissingExpr.txt")
        val actual = parseResource("tests/parser/xquery-3.1/StringConstructorInterpolation_MissingExpr.xq")
        assertThat(prettyPrintASTNode(actual), `is`(expected))
    }

    @Test
    fun testStringConstructorInterpolation_MultipleExpr() {
        val expected = loadResource("tests/parser/xquery-3.1/StringConstructorInterpolation_MultipleExpr.txt")
        val actual = parseResource("tests/parser/xquery-3.1/StringConstructorInterpolation_MultipleExpr.xq")
        assertThat(prettyPrintASTNode(actual), `is`(expected))
    }

    // endregion
    // region XQuery 3.1 :: UnaryLookup

    @Test
    fun testUnaryLookup() {
        val expected = loadResource("tests/parser/xquery-3.1/UnaryLookup.txt")
        val actual = parseResource("tests/parser/xquery-3.1/UnaryLookup.xq")
        assertThat(prettyPrintASTNode(actual), `is`(expected))
    }

    @Test
    fun testUnaryLookup_CompactWhitespace() {
        val expected = loadResource("tests/parser/xquery-3.1/UnaryLookup_CompactWhitespace.txt")
        val actual = parseResource("tests/parser/xquery-3.1/UnaryLookup_CompactWhitespace.xq")
        assertThat(prettyPrintASTNode(actual), `is`(expected))
    }

    @Test
    fun testUnaryLookup_MissingKeySpecifier() {
        val expected = loadResource("tests/parser/xquery-3.1/UnaryLookup_MissingKeySpecifier.txt")
        val actual = parseResource("tests/parser/xquery-3.1/UnaryLookup_MissingKeySpecifier.xq")
        assertThat(prettyPrintASTNode(actual), `is`(expected))
    }

    // endregion
    // region XQuery 3.1 :: AnyMapTest

    @Test
    fun testAnyMapTest() {
        val expected = loadResource("tests/parser/xquery-3.1/AnyMapTest.txt")
        val actual = parseResource("tests/parser/xquery-3.1/AnyMapTest.xq")
        assertThat(prettyPrintASTNode(actual), `is`(expected))
    }

    @Test
    fun testAnyMapTest_CompactWhitespace() {
        val expected = loadResource("tests/parser/xquery-3.1/AnyMapTest_CompactWhitespace.txt")
        val actual = parseResource("tests/parser/xquery-3.1/AnyMapTest_CompactWhitespace.xq")
        assertThat(prettyPrintASTNode(actual), `is`(expected))
    }

    @Test
    fun testAnyMapTest_MissingWildcard() {
        val expected = loadResource("tests/parser/xquery-3.1/AnyMapTest_MissingWildcard.txt")
        val actual = parseResource("tests/parser/xquery-3.1/AnyMapTest_MissingWildcard.xq")
        assertThat(prettyPrintASTNode(actual), `is`(expected))
    }

    @Test
    fun testAnyMapTest_MissingClosingParenthesis() {
        val expected = loadResource("tests/parser/xquery-3.1/AnyMapTest_MissingClosingParenthesis.txt")
        val actual = parseResource("tests/parser/xquery-3.1/AnyMapTest_MissingClosingParenthesis.xq")
        assertThat(prettyPrintASTNode(actual), `is`(expected))
    }

    // endregion
    // region XQuery 3.1 :: TypedMapTest

    @Test
    fun testTypedMapTest() {
        val expected = loadResource("tests/parser/xquery-3.1/TypedMapTest.txt")
        val actual = parseResource("tests/parser/xquery-3.1/TypedMapTest.xq")
        assertThat(prettyPrintASTNode(actual), `is`(expected))
    }

    @Test
    fun testTypedMapTest_CompactWhitespace() {
        val expected = loadResource("tests/parser/xquery-3.1/TypedMapTest_CompactWhitespace.txt")
        val actual = parseResource("tests/parser/xquery-3.1/TypedMapTest_CompactWhitespace.xq")
        assertThat(prettyPrintASTNode(actual), `is`(expected))
    }

    @Test
    fun testTypedMapTest_MissingAtomicOrUnionType() {
        val expected = loadResource("tests/parser/xquery-3.1/TypedMapTest_MissingAtomicOrUnionType.txt")
        val actual = parseResource("tests/parser/xquery-3.1/TypedMapTest_MissingAtomicOrUnionType.xq")
        assertThat(prettyPrintASTNode(actual), `is`(expected))
    }

    @Test
    fun testTypedMapTest_MissingComma() {
        val expected = loadResource("tests/parser/xquery-3.1/TypedMapTest_MissingComma.txt")
        val actual = parseResource("tests/parser/xquery-3.1/TypedMapTest_MissingComma.xq")
        assertThat(prettyPrintASTNode(actual), `is`(expected))
    }

    @Test
    fun testTypedMapTest_MissingSequenceType() {
        val expected = loadResource("tests/parser/xquery-3.1/TypedMapTest_MissingSequenceType.txt")
        val actual = parseResource("tests/parser/xquery-3.1/TypedMapTest_MissingSequenceType.xq")
        assertThat(prettyPrintASTNode(actual), `is`(expected))
    }

    @Test
    fun testTypedMapTest_MissingClosingBrace() {
        val expected = loadResource("tests/parser/xquery-3.1/TypedMapTest_MissingClosingBrace.txt")
        val actual = parseResource("tests/parser/xquery-3.1/TypedMapTest_MissingClosingBrace.xq")
        assertThat(prettyPrintASTNode(actual), `is`(expected))
    }

    // endregion
    // region XQuery 3.1 :: AnyArrayTest

    @Test
    fun testAnyArrayTest() {
        val expected = loadResource("tests/parser/xquery-3.1/AnyArrayTest.txt")
        val actual = parseResource("tests/parser/xquery-3.1/AnyArrayTest.xq")
        assertThat(prettyPrintASTNode(actual), `is`(expected))
    }

    @Test
    fun testAnyArrayTest_CompactWhitespace() {
        val expected = loadResource("tests/parser/xquery-3.1/AnyArrayTest_CompactWhitespace.txt")
        val actual = parseResource("tests/parser/xquery-3.1/AnyArrayTest_CompactWhitespace.xq")
        assertThat(prettyPrintASTNode(actual), `is`(expected))
    }

    @Test
    fun testAnyArrayTest_MissingWildcard() {
        val expected = loadResource("tests/parser/xquery-3.1/AnyArrayTest_MissingWildcard.txt")
        val actual = parseResource("tests/parser/xquery-3.1/AnyArrayTest_MissingWildcard.xq")
        assertThat(prettyPrintASTNode(actual), `is`(expected))
    }

    @Test
    fun testAnyArrayTest_MissingClosingParenthesis() {
        val expected = loadResource("tests/parser/xquery-3.1/AnyArrayTest_MissingClosingParenthesis.txt")
        val actual = parseResource("tests/parser/xquery-3.1/AnyArrayTest_MissingClosingParenthesis.xq")
        assertThat(prettyPrintASTNode(actual), `is`(expected))
    }

    // endregion
    // region XQuery 3.1 :: TypedArrayTest

    @Test
    fun testTypedArrayTest() {
        val expected = loadResource("tests/parser/xquery-3.1/TypedArrayTest.txt")
        val actual = parseResource("tests/parser/xquery-3.1/TypedArrayTest.xq")
        assertThat(prettyPrintASTNode(actual), `is`(expected))
    }

    @Test
    fun testTypedArrayTest_CompactWhitespace() {
        val expected = loadResource("tests/parser/xquery-3.1/TypedArrayTest_CompactWhitespace.txt")
        val actual = parseResource("tests/parser/xquery-3.1/TypedArrayTest_CompactWhitespace.xq")
        assertThat(prettyPrintASTNode(actual), `is`(expected))
    }

    @Test
    fun testTypedArrayTest_MissingSequenceType() {
        val expected = loadResource("tests/parser/xquery-3.1/TypedArrayTest_MissingSequenceType.txt")
        val actual = parseResource("tests/parser/xquery-3.1/TypedArrayTest_MissingSequenceType.xq")
        assertThat(prettyPrintASTNode(actual), `is`(expected))
    }

    @Test
    fun testTypedArrayTest_MissingClosingBrace() {
        val expected = loadResource("tests/parser/xquery-3.1/TypedArrayTest_MissingClosingBrace.txt")
        val actual = parseResource("tests/parser/xquery-3.1/TypedArrayTest_MissingClosingBrace.xq")
        assertThat(prettyPrintASTNode(actual), `is`(expected))
    }

    // endregion
}<|MERGE_RESOLUTION|>--- conflicted
+++ resolved
@@ -33,7 +33,11 @@
         return file.toPsiFile(myProject)!!
     }
 
-<<<<<<< HEAD
+    fun loadResource(resource: String): String? {
+        val file = ResourceVirtualFile(XQueryParserTest::class.java.classLoader, resource)
+        return file.inputStream?.decode()
+    }
+
     @Nested
     @DisplayName("Parser")
     internal inner class Parser {
@@ -41,34 +45,6 @@
         @DisplayName("empty buffer")
         fun emptyBuffer() {
             val expected = "XQueryModuleImpl[FILE(0:0)]\n"
-=======
-    fun loadResource(resource: String): String? {
-        val file = ResourceVirtualFile(XQueryParserTest::class.java.classLoader, resource)
-        return file.inputStream?.decode()
-    }
-
-    // region Parser :: Empty Buffer
-
-    @Test
-    fun testEmptyBuffer() {
-        val expected = "XQueryModuleImpl[FILE(0:0)]\n"
-
-        assertThat(prettyPrintASTNode(parseText("")), `is`(expected))
-    }
-
-    // endregion
-    // region Parser :: Bad Characters
-
-    @Test
-    fun testBadCharacters() {
-        val expected =
-                "XQueryModuleImpl[FILE(0:3)]\n" +
-                "   PsiErrorElementImpl[ERROR_ELEMENT(0:0)]('XPST0003: Missing library 'module' declaration or main module query body.')\n" +
-                "   PsiErrorElementImpl[ERROR_ELEMENT(0:1)]('XPST0003: Unexpected token.')\n" +
-                "      LeafPsiElement[BAD_CHARACTER(0:1)]('~')\n" +
-                "   LeafPsiElement[BAD_CHARACTER(1:2)]('\uFFFE')\n" +
-                "   LeafPsiElement[BAD_CHARACTER(2:3)]('\uFFFF')\n"
->>>>>>> 81a87d02
 
             assertThat(prettyPrintASTNode(parseText("")), `is`(expected))
         }
